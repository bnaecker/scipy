SciPy is an open source library of routines for science and engineering
using Python.  It is a community project sponsored by Enthought, Inc.
SciPy originated with code contributions by Travis Oliphant, Pearu
Peterson, and Eric Jones.  Travis Oliphant and Eric Jones each contributed
about half the initial code.  Pearu Peterson developed f2py, which is the
integral to wrapping the many Fortran libraries used in SciPy.

Since then many people have contributed to SciPy, both in code development,
suggestions, and financial support.  Below is a partial list.  If you've
been left off, please email the "SciPy Developers List" <scipy-dev@python.org>.

Please add names as needed so that we can keep up with all the contributors.

Kumar Appaiah for Dolph Chebyshev window.
Nathan Bell for sparsetools, help with scipy.sparse and scipy.splinalg.
Robert Cimrman for UMFpack wrapper for sparse matrix module.
David M. Cooke for improvements to system_info, and LBFGSB wrapper.
Aric Hagberg for ARPACK wrappers, help with splinalg.eigen.
Chuck Harris for Zeros package in optimize (1d root-finding algorithms).
Prabhu Ramachandran for improvements to gui_thread.
Robert Kern for improvements to stats and bug-fixes.
Jean-Sebastien Roy for fmin_tnc code which he adapted from Stephen Nash's
    original Fortran.
Ed Schofield for Maximum entropy and Monte Carlo modules, help with
    sparse matrix module.
Travis Vaught for numerous contributions to annual conference and community
    web-site and the initial work on stats module clean up.
Jeff Whitaker for Mac OS X support.
David Cournapeau for bug-fixes, refactoring of fftpack and cluster,
    implementing the numscons and Bento build support, building Windows
    binaries and adding single precision FFT.
Damian Eads for hierarchical clustering, dendrogram plotting,
    distance functions in spatial package, vq documentation.
Anne Archibald for kd-trees and nearest neighbor in scipy.spatial.
Pauli Virtanen for Sphinx documentation generation, online documentation
    framework and interpolation bugfixes.
Josef Perktold for major improvements to scipy.stats and its test suite and
              fixes and tests to optimize.curve_fit and leastsq.
David Morrill for getting the scoreboard test system up and running.
Louis Luangkesorn for providing multiple tests for the stats module.
Jochen Kupper for the zoom feature in the now-deprecated plt plotting module.
Tiffany Kamm for working on the community web-site.
Mark Koudritsky for maintaining the web-site.
Andrew Straw for help with the web-page, documentation, packaging,
    testing and work on the linalg module.
Stefan van der Walt for numerous bug-fixes, testing and documentation.
Jarrod Millman for release management, community coordination, and code
    clean up.
Pierre Gerard-Marchant for statistical masked array functionality.
Alan McIntyre for updating SciPy tests to use the new NumPy test framework.
Matthew Brett for work on the Matlab file IO, bug-fixes, and improvements
    to the testing framework.
Gary Strangman for the scipy.stats package.
Tiziano Zito for generalized symmetric and hermitian eigenvalue problem
    solver.
Chris Burns for bug-fixes.
Per Brodtkorb for improvements to stats distributions.
Neilen Marais for testing and bug-fixing in the ARPACK wrappers.
Johannes Loehnert and Bart Vandereycken for fixes in the linalg
    module.
David Huard for improvements to the interpolation interface.
David Warde-Farley for converting the ndimage docs to ReST.
Uwe Schmitt for wrapping non-negative least-squares.
Ondrej Certik for Debian packaging.
Paul Ivanov for porting Numeric-style C code to the new NumPy API.
Ariel Rokem for contributions on percentileofscore fixes and tests.
Yosef Meller for tests in the optimization module.
Ralf Gommers for release management, code clean up and improvements
    to doc-string generation.
Bruce Southey for bug-fixes and improvements to scipy.stats.
Ernest Adrogué for the Skellam distribution.
Enzo Michelangeli for a fast kendall tau test.
David Simcha for a fisher exact test.
Warren Weckesser for bug-fixes, cleanups, and several new features.
Fabian Pedregosa for linear algebra bug-fixes, new features and refactoring.
Jake Vanderplas for wrapping ARPACK's generalized and shift-invert modes
    and improving its tests.
Collin RM Stocks for wrapping pivoted QR decomposition.
Martin Teichmann for improving scipy.special.ellipk & agm accuracy,
    and for linalg.qr_multiply.
Jeff Armstrong for discrete state-space and linear time-invariant functionality
    in scipy.signal, and sylvester/riccati/lyapunov solvers in scipy.linalg.
Mark Wiebe for fixing type casting after changes in NumPy.
Andrey Smirnov for improvements to FIR filter design.
Anthony Scopatz for help with code review and merging.
Lars Buitinck for improvements to scipy.sparse and various other modules.
Scott Sinclair for documentation improvements and some bug fixes.
Gael Varoquaux for cleanups in scipy.sparse.
Skipper Seabold for a fix to special.gammainc.
Wes McKinney for a fix to special.gamma.
Thouis (Ray) Jones for bug fixes in ndimage.
Yaroslav Halchenko for a bug fix in ndimage.
Thomas Robitaille for the IDL 'save' reader.
Fazlul Shahriar for fixes to the NetCDF3 I/O.
Chris Jordan-Squire for bug fixes, documentation improvements and
    scipy.special.logit & expit.
Christoph Gohlke for many bug fixes and help with Windows specific issues.
Jacob Silterra for cwt-based peak finding in scipy.signal.
Denis Laxalde for the unified interface to minimizers in scipy.optimize.
David Fong for the sparse LSMR solver.
Andreas Hilboll for adding several new interpolation methods.
Andrew Schein for improving the numerical precision of norm.logcdf().
Robert Gantner for improving expm() implementation.
Sebastian Werk for Halley's method in newton().
Bjorn Forsman for contributing signal.bode().
Tony S. Yu for ndimage improvements.
Jonathan J. Helmus for work on ndimage.
Alex Reinhart for documentation improvements.
Patrick Varilly for cKDTree improvements.
Sturla Molden for cKDTree improvements.
Nathan Crock for bug fixes.
Steven G. Johnson for Faddeeva W and erf* implementations.
Lorenzo Luengo for whosmat() in scipy.io.
Eric Moore for orthogonal polynomial recurrences in scipy.special.
Jacob Stevenson for the basinhopping optimization algorithm
Daniel Smith for sparse matrix functionality improvements
Gustav Larsson for a bug fix in convolve2d.
Alex Griffing for expm 2009, expm_multiply, expm_frechet,
    trust region optimization methods, and sparse matrix onenormest
    implementations, plus bugfixes.
Nils Werner for signal windowing and wavfile-writing improvements.
Kenneth L. Ho for the wrapper around the Interpolative Decomposition code.
Juan Luis Cano for refactorings in lti, sparse docs improvements and some
    trivial fixes.
Pawel Chojnacki for simple documentation fixes.
Gert-Ludwig Ingold for contributions to special functions.
Joris Vankerschaver for multivariate Gaussian functionality.
Rob Falck for the SLSQP interface and linprog.
Jörg Dietrich for the k-sample Anderson Darling test.
Blake Griffith for improvements to scipy.sparse.
Andrew Nelson for scipy.optimize.differential_evolution.
Brian Newsom for work on ctypes multivariate integration.
Nathan Woods for work on multivariate integration.
Brianna Laugher for bug fixes.
Johannes Kulick for the Dirichlet distribution and the softmax function.
Bastian Venthur for bug fixes.
Alex Rothberg for stats.combine_pvalues.
Brandon Liu for stats.combine_pvalues.
Clark Fitzgerald for namedtuple outputs in scipy.stats.
Florian Wilhelm for usage of RandomState in scipy.stats distributions.
Robert T. McGibbon for Levinson-Durbin Toeplitz solver, Hessian information
    from L-BFGS-B.
Alex Conley for the Exponentially Modified Normal distribution.
Abraham Escalante for contributions to scipy.stats
Johannes Ballé for the generalized normal distribution.
Irvin Probst (ENSTA Bretagne) for pole placement.
Ian Henriksen for Cython wrappers for BLAS and LAPACK
Fukumu Tsutsumi for bug fixes.
J.J. Green for interpolation bug fixes.
François Magimel for documentation improvements.
Josh Levy-Kramer for the log survival function of the hypergeometric distribution
Will Monroe for bug fixes.
Bernardo Sulzbach for bug fixes.
Alexander Grigorevskiy for adding extra LAPACK least-square solvers and
    modifying linalg.lstsq function accordingly.
Sam Lewis for enhancements to the basinhopping module.
Tadeusz Pudlik for documentation and vectorizing spherical Bessel functions.
Philip DeBoer for wrapping random SO(N) and adding random O(N) and
    correlation matrices in scipy.stats.
Tyler Reddy and Nikolai Nowaczyk for scipy.spatial.SphericalVoronoi
Bill Sacks for fixes to netcdf i/o.
Kolja Glogowski for a bug fix in scipy.special.
Surhud More for enhancing scipy.optimize.curve_fit to accept covariant errors
on data.
Antonio H. Ribeiro for implementing iirnotch, iirpeak functions and
    trust-exact and trust-constr optimization methods.
Matt Haberland for the interior point linear programming method and
    SciPy development videos.
Ilhan Polat for bug fixes on Riccati solvers.
Sebastiano Vigna for code in the stats package related to Kendall's tau.
John Draper for bug fixes.
Alvaro Sanchez-Gonzalez for axis-dependent modes in multidimensional filters.
Alessandro Pietro Bardelli for improvements to pdist/cdist and to related tests.
Jonathan T. Siebert for bug fixes.
Thomas Keck for adding new scipy.stats distributions used in HEP
David Nicholson for bug fixes in spectral functions.
Roman Feldbauer for improvements in scipy.sparse
Dominic Antonacci for statistics documentation.
David Hagen for the object-oriented ODE solver interface.
Arno Onken for contributions to scipy.stats.
Cathy Douglass for bug fixes in ndimage.
Adam Cox for contributions to scipy.constants.
Charles Masson for the Wasserstein and the Cramér-von Mises statistical
    distances.
Felix Lenders for implementing trust-trlib method.
Dezmond Goff for adding optional out parameter to pdist/cdist
Nick R. Papior for allowing a wider choice of solvers
Sean Quinn for the Moyal distribution
Lars Grüter for contributions to peak finding in scipy.signal
Jordan Heemskerk for exposing additional windowing functions in scipy.signal.
Michael Tartre (Two Sigma Investments) for contributions to weighted distance functions.
Shinya Suzuki for scipy.stats.brunnermunzel
Graham Clenaghan for bug fixes and optimizations in scipy.stats.
Konrad Griessinger for the small sample Kendall test
Tony Xiang for improvements in scipy.sparse
Roy Zywina for contributions to scipy.fftpack.
Christian H. Meyer for bug fixes in subspace_angles.
Kai Striega for improvements to the scipy.optimize.linprog simplex method.
Josua Sassen for improvements to scipy.interpolate.Rbf
Stiaan Gerber for a bug fix in scipy.optimize.
Nicolas Hug for the Yeo-Johnson transformation.
Petar Mlinarić for a bug fix in scipy.io.mmio.
Franz Forstmayr for documentation in scipy.signal
<<<<<<< HEAD
Jordi Montes for initial contribution of the Clarkson-Woodruff sketch.
William Conner DiPaolo for improvements to the Clarkson-Woodruff transform.
=======
Vega Theil Carstensen for a bug fix in scipy.optimize.linesearch.
>>>>>>> 0f5d8aab

Institutions
------------

Enthought for providing resources and finances for development of SciPy.
Brigham Young University for providing resources for students to work on SciPy.
Agilent which gave a genereous donation for support of SciPy.
UC Berkeley for providing travel money and hosting numerous sprints.
The University of Stellenbosch for funding the development of
    the SciKits portal.
Google Inc. for updating documentation of hypergeometric distribution.
Datadog Inc. for contributions to scipy.stats.
Urthecast Inc. for exposing additional windowing functions in scipy.signal.<|MERGE_RESOLUTION|>--- conflicted
+++ resolved
@@ -201,12 +201,9 @@
 Nicolas Hug for the Yeo-Johnson transformation.
 Petar Mlinarić for a bug fix in scipy.io.mmio.
 Franz Forstmayr for documentation in scipy.signal
-<<<<<<< HEAD
+Vega Theil Carstensen for a bug fix in scipy.optimize.linesearch.
 Jordi Montes for initial contribution of the Clarkson-Woodruff sketch.
 William Conner DiPaolo for improvements to the Clarkson-Woodruff transform.
-=======
-Vega Theil Carstensen for a bug fix in scipy.optimize.linesearch.
->>>>>>> 0f5d8aab
 
 Institutions
 ------------
