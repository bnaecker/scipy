"""
An extension of scipy.stats.stats to support masked arrays

"""
# Original author (2007): Pierre GF Gerard-Marchant


__all__ = ['argstoarray',
           'count_tied_groups',
           'describe',
           'f_oneway', 'find_repeats','friedmanchisquare',
           'kendalltau','kendalltau_seasonal','kruskal','kruskalwallis',
           'ks_twosamp', 'ks_2samp', 'kurtosis', 'kurtosistest',
           'ks_1samp', 'kstest',
           'linregress',
           'mannwhitneyu', 'meppf','mode','moment','mquantiles','msign',
           'normaltest',
           'obrientransform',
           'pearsonr','plotting_positions','pointbiserialr',
           'rankdata',
           'scoreatpercentile','sem',
           'sen_seasonal_slopes','skew','skewtest','spearmanr',
           'siegelslopes', 'theilslopes',
           'tmax','tmean','tmin','trim','trimboth',
           'trimtail','trima','trimr','trimmed_mean','trimmed_std',
           'trimmed_stde','trimmed_var','tsem','ttest_1samp','ttest_onesamp',
           'ttest_ind','ttest_rel','tvar',
           'variation',
           'winsorize',
           'brunnermunzel',
           ]

import numpy as np
from numpy import ndarray
import numpy.ma as ma
from numpy.ma import masked, nomask

import itertools
import warnings
from collections import namedtuple

from . import distributions
import scipy.special as special
import scipy.stats.stats
from scipy._lib._util import float_factorial

from ._stats_mstats_common import (
        _find_repeats,
        linregress as stats_linregress,
        LinregressResult as stats_LinregressResult,
        theilslopes as stats_theilslopes,
        siegelslopes as stats_siegelslopes
        )

def _chk_asarray(a, axis):
    # Always returns a masked array, raveled for axis=None
    a = ma.asanyarray(a)
    if axis is None:
        a = ma.ravel(a)
        outaxis = 0
    else:
        outaxis = axis
    return a, outaxis


def _chk2_asarray(a, b, axis):
    a = ma.asanyarray(a)
    b = ma.asanyarray(b)
    if axis is None:
        a = ma.ravel(a)
        b = ma.ravel(b)
        outaxis = 0
    else:
        outaxis = axis
    return a, b, outaxis


def _chk_size(a, b):
    a = ma.asanyarray(a)
    b = ma.asanyarray(b)
    (na, nb) = (a.size, b.size)
    if na != nb:
        raise ValueError("The size of the input array should match!"
                         " (%s <> %s)" % (na, nb))
    return (a, b, na)


def argstoarray(*args):
    """
    Constructs a 2D array from a group of sequences.

    Sequences are filled with missing values to match the length of the longest
    sequence.

    Parameters
    ----------
    args : sequences
        Group of sequences.

    Returns
    -------
    argstoarray : MaskedArray
        A ( `m` x `n` ) masked array, where `m` is the number of arguments and
        `n` the length of the longest argument.

    Notes
    -----
    `numpy.ma.row_stack` has identical behavior, but is called with a sequence
    of sequences.

    Examples
    --------
    A 2D masked array constructed from a group of sequences is returned.

    >>> from scipy.stats.mstats import argstoarray
    >>> argstoarray([1, 2, 3], [4, 5, 6])
    masked_array(
     data=[[1.0, 2.0, 3.0],
           [4.0, 5.0, 6.0]],
     mask=[[False, False, False],
           [False, False, False]],
     fill_value=1e+20)

    The returned masked array filled with missing values when the lengths of
    sequences are different.

    >>> argstoarray([1, 3], [4, 5, 6])
    masked_array(
     data=[[1.0, 3.0, --],
           [4.0, 5.0, 6.0]],
     mask=[[False, False,  True],
           [False, False, False]],
     fill_value=1e+20)

    """
    if len(args) == 1 and not isinstance(args[0], ndarray):
        output = ma.asarray(args[0])
        if output.ndim != 2:
            raise ValueError("The input should be 2D")
    else:
        n = len(args)
        m = max([len(k) for k in args])
        output = ma.array(np.empty((n,m), dtype=float), mask=True)
        for (k,v) in enumerate(args):
            output[k,:len(v)] = v

    output[np.logical_not(np.isfinite(output._data))] = masked
    return output


def find_repeats(arr):
    """Find repeats in arr and return a tuple (repeats, repeat_count).

    The input is cast to float64. Masked values are discarded.

    Parameters
    ----------
    arr : sequence
        Input array. The array is flattened if it is not 1D.

    Returns
    -------
    repeats : ndarray
        Array of repeated values.
    counts : ndarray
        Array of counts.

    """
    # Make sure we get a copy. ma.compressed promises a "new array", but can
    # actually return a reference.
    compr = np.asarray(ma.compressed(arr), dtype=np.float64)
    try:
        need_copy = np.may_share_memory(compr, arr)
    except AttributeError:
        # numpy < 1.8.2 bug: np.may_share_memory([], []) raises,
        # while in numpy 1.8.2 and above it just (correctly) returns False.
        need_copy = False
    if need_copy:
        compr = compr.copy()
    return _find_repeats(compr)


def count_tied_groups(x, use_missing=False):
    """
    Counts the number of tied values.

    Parameters
    ----------
    x : sequence
        Sequence of data on which to counts the ties
    use_missing : bool, optional
        Whether to consider missing values as tied.

    Returns
    -------
    count_tied_groups : dict
        Returns a dictionary (nb of ties: nb of groups).

    Examples
    --------
    >>> from scipy.stats import mstats
    >>> z = [0, 0, 0, 2, 2, 2, 3, 3, 4, 5, 6]
    >>> mstats.count_tied_groups(z)
    {2: 1, 3: 2}

    In the above example, the ties were 0 (3x), 2 (3x) and 3 (2x).

    >>> z = np.ma.array([0, 0, 1, 2, 2, 2, 3, 3, 4, 5, 6])
    >>> mstats.count_tied_groups(z)
    {2: 2, 3: 1}
    >>> z[[1,-1]] = np.ma.masked
    >>> mstats.count_tied_groups(z, use_missing=True)
    {2: 2, 3: 1}

    """
    nmasked = ma.getmask(x).sum()
    # We need the copy as find_repeats will overwrite the initial data
    data = ma.compressed(x).copy()
    (ties, counts) = find_repeats(data)
    nties = {}
    if len(ties):
        nties = dict(zip(np.unique(counts), itertools.repeat(1)))
        nties.update(dict(zip(*find_repeats(counts))))

    if nmasked and use_missing:
        try:
            nties[nmasked] += 1
        except KeyError:
            nties[nmasked] = 1

    return nties


def rankdata(data, axis=None, use_missing=False):
    """Returns the rank (also known as order statistics) of each data point
    along the given axis.

    If some values are tied, their rank is averaged.
    If some values are masked, their rank is set to 0 if use_missing is False,
    or set to the average rank of the unmasked values if use_missing is True.

    Parameters
    ----------
    data : sequence
        Input data. The data is transformed to a masked array
    axis : {None,int}, optional
        Axis along which to perform the ranking.
        If None, the array is first flattened. An exception is raised if
        the axis is specified for arrays with a dimension larger than 2
    use_missing : bool, optional
        Whether the masked values have a rank of 0 (False) or equal to the
        average rank of the unmasked values (True).

    """
    def _rank1d(data, use_missing=False):
        n = data.count()
        rk = np.empty(data.size, dtype=float)
        idx = data.argsort()
        rk[idx[:n]] = np.arange(1,n+1)

        if use_missing:
            rk[idx[n:]] = (n+1)/2.
        else:
            rk[idx[n:]] = 0

        repeats = find_repeats(data.copy())
        for r in repeats[0]:
            condition = (data == r).filled(False)
            rk[condition] = rk[condition].mean()
        return rk

    data = ma.array(data, copy=False)
    if axis is None:
        if data.ndim > 1:
            return _rank1d(data.ravel(), use_missing).reshape(data.shape)
        else:
            return _rank1d(data, use_missing)
    else:
        return ma.apply_along_axis(_rank1d,axis,data,use_missing).view(ndarray)


ModeResult = namedtuple('ModeResult', ('mode', 'count'))


def mode(a, axis=0):
    """
    Returns an array of the modal (most common) value in the passed array.

    Parameters
    ----------
    a : array_like
        n-dimensional array of which to find mode(s).
    axis : int or None, optional
        Axis along which to operate. Default is 0. If None, compute over
        the whole array `a`.

    Returns
    -------
    mode : ndarray
        Array of modal values.
    count : ndarray
        Array of counts for each mode.

    Notes
    -----
    For more details, see `stats.mode`.

    Examples
    --------
    >>> from scipy import stats
    >>> from scipy.stats import mstats
    >>> m_arr = np.ma.array([1, 1, 0, 0, 0, 0], mask=[0, 0, 1, 1, 1, 0])
    >>> stats.mode(m_arr)
    ModeResult(mode=array([0]), count=array([4]))
    >>> mstats.mode(m_arr)
    ModeResult(mode=array([1.]), count=array([2.]))

    """
    a, axis = _chk_asarray(a, axis)

    def _mode1D(a):
        (rep,cnt) = find_repeats(a)
        if not cnt.ndim:
            return (0, 0)
        elif cnt.size:
            return (rep[cnt.argmax()], cnt.max())
        else:
            return (a.min(), 1)

    if axis is None:
        output = _mode1D(ma.ravel(a))
        output = (ma.array(output[0]), ma.array(output[1]))
    else:
        output = ma.apply_along_axis(_mode1D, axis, a)
        newshape = list(a.shape)
        newshape[axis] = 1
        slices = [slice(None)] * output.ndim
        slices[axis] = 0
        modes = output[tuple(slices)].reshape(newshape)
        slices[axis] = 1
        counts = output[tuple(slices)].reshape(newshape)
        output = (modes, counts)

    return ModeResult(*output)


def _betai(a, b, x):
    x = np.asanyarray(x)
    x = ma.where(x < 1.0, x, 1.0)  # if x > 1 then return 1.0
    return special.betainc(a, b, x)


def msign(x):
    """Returns the sign of x, or 0 if x is masked."""
    return ma.filled(np.sign(x), 0)


def pearsonr(x,y):
    """
    Calculates a Pearson correlation coefficient and the p-value for testing
    non-correlation.

    The Pearson correlation coefficient measures the linear relationship
    between two datasets. Strictly speaking, Pearson's correlation requires
    that each dataset be normally distributed. Like other correlation
    coefficients, this one varies between -1 and +1 with 0 implying no
    correlation. Correlations of -1 or +1 imply an exact linear
    relationship. Positive correlations imply that as `x` increases, so does
    `y`. Negative correlations imply that as `x` increases, `y` decreases.

    The p-value roughly indicates the probability of an uncorrelated system
    producing datasets that have a Pearson correlation at least as extreme
    as the one computed from these datasets. The p-values are not entirely
    reliable but are probably reasonable for datasets larger than 500 or so.

    Parameters
    ----------
    x : 1-D array_like
        Input
    y : 1-D array_like
        Input

    Returns
    -------
    pearsonr : float
        Pearson's correlation coefficient, 2-tailed p-value.

    References
    ----------
    http://www.statsoft.com/textbook/glosp.html#Pearson%20Correlation

    """
    (x, y, n) = _chk_size(x, y)
    (x, y) = (x.ravel(), y.ravel())
    # Get the common mask and the total nb of unmasked elements
    m = ma.mask_or(ma.getmask(x), ma.getmask(y))
    n -= m.sum()
    df = n-2
    if df < 0:
        return (masked, masked)

    (mx, my) = (x.mean(), y.mean())
    (xm, ym) = (x-mx, y-my)

    r_num = ma.add.reduce(xm*ym)
    r_den = ma.sqrt(ma.dot(xm,xm) * ma.dot(ym,ym))
    r = r_num / r_den
    # Presumably, if r > 1, then it is only some small artifact of floating
    # point arithmetic.
    r = min(r, 1.0)
    r = max(r, -1.0)

    if r is masked or abs(r) == 1.0:
        prob = 0.
    else:
        t_squared = (df / ((1.0 - r) * (1.0 + r))) * r * r
        prob = _betai(0.5*df, 0.5, df/(df + t_squared))

    return r, prob


SpearmanrResult = namedtuple('SpearmanrResult', ('correlation', 'pvalue'))


def spearmanr(x, y=None, use_ties=True, axis=None, nan_policy='propagate'):
    """
    Calculates a Spearman rank-order correlation coefficient and the p-value
    to test for non-correlation.

    The Spearman correlation is a nonparametric measure of the linear
    relationship between two datasets. Unlike the Pearson correlation, the
    Spearman correlation does not assume that both datasets are normally
    distributed. Like other correlation coefficients, this one varies
    between -1 and +1 with 0 implying no correlation. Correlations of -1 or
    +1 imply a monotonic relationship. Positive correlations imply that
    as `x` increases, so does `y`. Negative correlations imply that as `x`
    increases, `y` decreases.

    Missing values are discarded pair-wise: if a value is missing in `x`, the
    corresponding value in `y` is masked.

    The p-value roughly indicates the probability of an uncorrelated system
    producing datasets that have a Spearman correlation at least as extreme
    as the one computed from these datasets. The p-values are not entirely
    reliable but are probably reasonable for datasets larger than 500 or so.

    Parameters
    ----------
    x, y : 1D or 2D array_like, y is optional
        One or two 1-D or 2-D arrays containing multiple variables and
        observations. When these are 1-D, each represents a vector of
        observations of a single variable. For the behavior in the 2-D case,
        see under ``axis``, below.
    use_ties : bool, optional
        DO NOT USE.  Does not do anything, keyword is only left in place for
        backwards compatibility reasons.
    axis : int or None, optional
        If axis=0 (default), then each column represents a variable, with
        observations in the rows. If axis=1, the relationship is transposed:
        each row represents a variable, while the columns contain observations.
        If axis=None, then both arrays will be raveled.
    nan_policy : {'propagate', 'raise', 'omit'}, optional
        Defines how to handle when input contains nan. 'propagate' returns nan,
        'raise' throws an error, 'omit' performs the calculations ignoring nan
        values. Default is 'propagate'.

    Returns
    -------
    correlation : float
        Spearman correlation coefficient
    pvalue : float
        2-tailed p-value.

    References
    ----------
    [CRCProbStat2000] section 14.7

    """
    if not use_ties:
        raise ValueError("`use_ties=False` is not supported in SciPy >= 1.2.0")

    # Always returns a masked array, raveled if axis=None
    x, axisout = _chk_asarray(x, axis)
    if y is not None:
        # Deal only with 2-D `x` case.
        y, _ = _chk_asarray(y, axis)
        if axisout == 0:
            x = ma.column_stack((x, y))
        else:
            x = ma.row_stack((x, y))

    if axisout == 1:
        # To simplify the code that follow (always use `n_obs, n_vars` shape)
        x = x.T

    if nan_policy == 'omit':
        x = ma.masked_invalid(x)

    def _spearmanr_2cols(x):
        # Mask the same observations for all variables, and then drop those
        # observations (can't leave them masked, rankdata is weird).
        x = ma.mask_rowcols(x, axis=0)
        x = x[~x.mask.any(axis=1), :]

        # If either column is entirely NaN or Inf
        if not np.any(x.data):
            return SpearmanrResult(np.nan, np.nan)

        m = ma.getmask(x)
        n_obs = x.shape[0]
        dof = n_obs - 2 - int(m.sum(axis=0)[0])
        if dof < 0:
            raise ValueError("The input must have at least 3 entries!")

        # Gets the ranks and rank differences
        x_ranked = rankdata(x, axis=0)
        rs = ma.corrcoef(x_ranked, rowvar=False).data

        # rs can have elements equal to 1, so avoid zero division warnings
        with np.errstate(divide='ignore'):
            # clip the small negative values possibly caused by rounding
            # errors before taking the square root
            t = rs * np.sqrt((dof / ((rs+1.0) * (1.0-rs))).clip(0))

        prob = 2 * distributions.t.sf(np.abs(t), dof)

        # For backwards compatibility, return scalars when comparing 2 columns
        if rs.shape == (2, 2):
            return SpearmanrResult(rs[1, 0], prob[1, 0])
        else:
            return SpearmanrResult(rs, prob)

    # Need to do this per pair of variables, otherwise the dropped observations
    # in a third column mess up the result for a pair.
    n_vars = x.shape[1]
    if n_vars == 2:
        return _spearmanr_2cols(x)
    else:
        rs = np.ones((n_vars, n_vars), dtype=float)
        prob = np.zeros((n_vars, n_vars), dtype=float)
        for var1 in range(n_vars - 1):
            for var2 in range(var1+1, n_vars):
                result = _spearmanr_2cols(x[:, [var1, var2]])
                rs[var1, var2] = result.correlation
                rs[var2, var1] = result.correlation
                prob[var1, var2] = result.pvalue
                prob[var2, var1] = result.pvalue

        return SpearmanrResult(rs, prob)


def _kendall_p_exact(n, c):
    # Exact p-value, see Maurice G. Kendall, "Rank Correlation Methods" (4th Edition), Charles Griffin & Co., 1970.
    if n <= 0:
        raise ValueError
    elif c < 0 or 4*c > n*(n-1):
        raise ValueError
    elif n == 1:
        prob = 1.0
    elif n == 2:
        prob = 1.0
    elif c == 0:
        prob = 2.0/np.math.factorial(n) if n < 171 else 0.0
    elif c == 1:
        prob = 2.0/np.math.factorial(n-1) if n < 172 else 0.0
    elif 4*c == n*(n-1):
        prob = 1.0
    elif n < 171:
        new = np.zeros(c+1)
        new[0:2] = 1.0
        for j in range(3,n+1):
            new = np.cumsum(new)
            if j <= c:
                new[j:] -= new[:c+1-j]
        prob = 2.0*np.sum(new)/np.math.factorial(n)
    else:
        new = np.zeros(c+1)
        new[0:2] = 1.0
        for j in range(3, n+1):
            new = np.cumsum(new)/j
            if j <= c:
                new[j:] -= new[:c+1-j]
        prob = np.sum(new)
    
    return np.clip(prob, 0, 1)


KendalltauResult = namedtuple('KendalltauResult', ('correlation', 'pvalue'))


def kendalltau(x, y, use_ties=True, use_missing=False, method='auto'):
    """
    Computes Kendall's rank correlation tau on two variables *x* and *y*.

    Parameters
    ----------
    x : sequence
        First data list (for example, time).
    y : sequence
        Second data list.
    use_ties : {True, False}, optional
        Whether ties correction should be performed.
    use_missing : {False, True}, optional
        Whether missing data should be allocated a rank of 0 (False) or the
        average rank (True)
    method: {'auto', 'asymptotic', 'exact'}, optional
        Defines which method is used to calculate the p-value [1]_.
        'asymptotic' uses a normal approximation valid for large samples.
        'exact' computes the exact p-value, but can only be used if no ties
        are present. As the sample size increases, the 'exact' computation 
        time may grow and the result may lose some precision.
        'auto' is the default and selects the appropriate
        method based on a trade-off between speed and accuracy.

    Returns
    -------
    correlation : float
        Kendall tau
    pvalue : float
        Approximate 2-side p-value.

    References
    ----------
    .. [1] Maurice G. Kendall, "Rank Correlation Methods" (4th Edition),
           Charles Griffin & Co., 1970.

    """
    (x, y, n) = _chk_size(x, y)
    (x, y) = (x.flatten(), y.flatten())
    m = ma.mask_or(ma.getmask(x), ma.getmask(y))
    if m is not nomask:
        x = ma.array(x, mask=m, copy=True)
        y = ma.array(y, mask=m, copy=True)
        # need int() here, otherwise numpy defaults to 32 bit
        # integer on all Windows architectures, causing overflow.
        # int() will keep it infinite precision.
        n -= int(m.sum())

    if n < 2:
        return KendalltauResult(np.nan, np.nan)

    rx = ma.masked_equal(rankdata(x, use_missing=use_missing), 0)
    ry = ma.masked_equal(rankdata(y, use_missing=use_missing), 0)
    idx = rx.argsort()
    (rx, ry) = (rx[idx], ry[idx])
    C = np.sum([((ry[i+1:] > ry[i]) * (rx[i+1:] > rx[i])).filled(0).sum()
                for i in range(len(ry)-1)], dtype=float)
    D = np.sum([((ry[i+1:] < ry[i])*(rx[i+1:] > rx[i])).filled(0).sum()
                for i in range(len(ry)-1)], dtype=float)
    xties = count_tied_groups(x)
    yties = count_tied_groups(y)
    if use_ties:
        corr_x = np.sum([v*k*(k-1) for (k,v) in xties.items()], dtype=float)
        corr_y = np.sum([v*k*(k-1) for (k,v) in yties.items()], dtype=float)
        denom = ma.sqrt((n*(n-1)-corr_x)/2. * (n*(n-1)-corr_y)/2.)
    else:
        denom = n*(n-1)/2.
    tau = (C-D) / denom

    if method == 'exact' and (xties or yties):
        raise ValueError("Ties found, exact method cannot be used.")

    if method == 'auto':
        if (not xties and not yties) and (n <= 33 or min(C, n*(n-1)/2.0-C) <= 1):
            method = 'exact'
        else:
            method = 'asymptotic'

    if not xties and not yties and method == 'exact':
<<<<<<< HEAD
        prob = _kendall_p_exact(n, int(min(C, (n*(n-1))//2-C)))

=======
        # Exact p-value, see Maurice G. Kendall, "Rank Correlation Methods"
        # (4th Edition), Charles Griffin & Co., 1970.
        c = int(min(C, (n*(n-1))/2-C))
        if n <= 0:
            raise ValueError
        elif c < 0 or 2*c > n*(n-1):
            raise ValueError
        elif n == 1:
            prob = 1.0
        elif n == 2:
            prob = 1.0
        elif c == 0:
            prob = 2.0/float_factorial(n)
        elif c == 1:
            prob = 2.0/float_factorial(n-1)
        elif 2*c == (n*(n-1))//2:
            prob = 1.0
        else:
            old = [0.0]*(c+1)
            new = [0.0]*(c+1)
            new[0] = 1.0
            new[1] = 1.0
            for j in range(3,n+1):
                old = new[:]
                for k in range(1,min(j,c+1)):
                    new[k] += new[k-1]
                for k in range(j,c+1):
                    new[k] += new[k-1] - old[k-j]
            prob = 2.0*sum(new)/float_factorial(n)
>>>>>>> 97c42a65
    elif method == 'asymptotic':
        var_s = n*(n-1)*(2*n+5)
        if use_ties:
            var_s -= np.sum([v*k*(k-1)*(2*k+5)*1. for (k,v) in xties.items()])
            var_s -= np.sum([v*k*(k-1)*(2*k+5)*1. for (k,v) in yties.items()])
            v1 = np.sum([v*k*(k-1) for (k, v) in xties.items()], dtype=float) *\
                 np.sum([v*k*(k-1) for (k, v) in yties.items()], dtype=float)
            v1 /= 2.*n*(n-1)
            if n > 2:
                v2 = np.sum([v*k*(k-1)*(k-2) for (k,v) in xties.items()],
                            dtype=float) * \
                     np.sum([v*k*(k-1)*(k-2) for (k,v) in yties.items()],
                            dtype=float)
                v2 /= 9.*n*(n-1)*(n-2)
            else:
                v2 = 0
        else:
            v1 = v2 = 0

        var_s /= 18.
        var_s += (v1 + v2)
        z = (C-D)/np.sqrt(var_s)
        prob = special.erfc(abs(z)/np.sqrt(2))
    else:
        raise ValueError("Unknown method "+str(method)+" specified, please "
                         "use auto, exact or asymptotic.")

    return KendalltauResult(tau, prob)


def kendalltau_seasonal(x):
    """
    Computes a multivariate Kendall's rank correlation tau, for seasonal data.

    Parameters
    ----------
    x : 2-D ndarray
        Array of seasonal data, with seasons in columns.

    """
    x = ma.array(x, subok=True, copy=False, ndmin=2)
    (n,m) = x.shape
    n_p = x.count(0)

    S_szn = sum(msign(x[i:]-x[i]).sum(0) for i in range(n))
    S_tot = S_szn.sum()

    n_tot = x.count()
    ties = count_tied_groups(x.compressed())
    corr_ties = sum(v*k*(k-1) for (k,v) in ties.items())
    denom_tot = ma.sqrt(1.*n_tot*(n_tot-1)*(n_tot*(n_tot-1)-corr_ties))/2.

    R = rankdata(x, axis=0, use_missing=True)
    K = ma.empty((m,m), dtype=int)
    covmat = ma.empty((m,m), dtype=float)
    denom_szn = ma.empty(m, dtype=float)
    for j in range(m):
        ties_j = count_tied_groups(x[:,j].compressed())
        corr_j = sum(v*k*(k-1) for (k,v) in ties_j.items())
        cmb = n_p[j]*(n_p[j]-1)
        for k in range(j,m,1):
            K[j,k] = sum(msign((x[i:,j]-x[i,j])*(x[i:,k]-x[i,k])).sum()
                               for i in range(n))
            covmat[j,k] = (K[j,k] + 4*(R[:,j]*R[:,k]).sum() -
                           n*(n_p[j]+1)*(n_p[k]+1))/3.
            K[k,j] = K[j,k]
            covmat[k,j] = covmat[j,k]

        denom_szn[j] = ma.sqrt(cmb*(cmb-corr_j)) / 2.

    var_szn = covmat.diagonal()

    z_szn = msign(S_szn) * (abs(S_szn)-1) / ma.sqrt(var_szn)
    z_tot_ind = msign(S_tot) * (abs(S_tot)-1) / ma.sqrt(var_szn.sum())
    z_tot_dep = msign(S_tot) * (abs(S_tot)-1) / ma.sqrt(covmat.sum())

    prob_szn = special.erfc(abs(z_szn)/np.sqrt(2))
    prob_tot_ind = special.erfc(abs(z_tot_ind)/np.sqrt(2))
    prob_tot_dep = special.erfc(abs(z_tot_dep)/np.sqrt(2))

    chi2_tot = (z_szn*z_szn).sum()
    chi2_trd = m * z_szn.mean()**2
    output = {'seasonal tau': S_szn/denom_szn,
              'global tau': S_tot/denom_tot,
              'global tau (alt)': S_tot/denom_szn.sum(),
              'seasonal p-value': prob_szn,
              'global p-value (indep)': prob_tot_ind,
              'global p-value (dep)': prob_tot_dep,
              'chi2 total': chi2_tot,
              'chi2 trend': chi2_trd,
              }
    return output


PointbiserialrResult = namedtuple('PointbiserialrResult', ('correlation',
                                                           'pvalue'))


def pointbiserialr(x, y):
    """Calculates a point biserial correlation coefficient and its p-value.

    Parameters
    ----------
    x : array_like of bools
        Input array.
    y : array_like
        Input array.

    Returns
    -------
    correlation : float
        R value
    pvalue : float
        2-tailed p-value

    Notes
    -----
    Missing values are considered pair-wise: if a value is missing in x,
    the corresponding value in y is masked.

    For more details on `pointbiserialr`, see `stats.pointbiserialr`.

    """
    x = ma.fix_invalid(x, copy=True).astype(bool)
    y = ma.fix_invalid(y, copy=True).astype(float)
    # Get rid of the missing data
    m = ma.mask_or(ma.getmask(x), ma.getmask(y))
    if m is not nomask:
        unmask = np.logical_not(m)
        x = x[unmask]
        y = y[unmask]

    n = len(x)
    # phat is the fraction of x values that are True
    phat = x.sum() / float(n)
    y0 = y[~x]  # y-values where x is False
    y1 = y[x]  # y-values where x is True
    y0m = y0.mean()
    y1m = y1.mean()

    rpb = (y1m - y0m)*np.sqrt(phat * (1-phat)) / y.std()

    df = n-2
    t = rpb*ma.sqrt(df/(1.0-rpb**2))
    prob = _betai(0.5*df, 0.5, df/(df+t*t))

    return PointbiserialrResult(rpb, prob)


def linregress(x, y=None):
    r"""
    Linear regression calculation

    Note that the non-masked version is used, and that this docstring is
    replaced by the non-masked docstring + some info on missing data.

    """
    if y is None:
        x = ma.array(x)
        if x.shape[0] == 2:
            x, y = x
        elif x.shape[1] == 2:
            x, y = x.T
        else:
            raise ValueError("If only `x` is given as input, "
                             "it has to be of shape (2, N) or (N, 2), "
                             f"provided shape was {x.shape}")
    else:
        x = ma.array(x)
        y = ma.array(y)

    x = x.flatten()
    y = y.flatten()

    m = ma.mask_or(ma.getmask(x), ma.getmask(y), shrink=False)
    if m is not nomask:
        x = ma.array(x, mask=m)
        y = ma.array(y, mask=m)
        if np.any(~m):
            result = stats_linregress(x.data[~m], y.data[~m])
        else:
            # All data is masked
            result = stats_LinregressResult(slope=None, intercept=None,
                                            rvalue=None, pvalue=None,
                                            stderr=None,
                                            intercept_stderr=None)
    else:
        result = stats_linregress(x.data, y.data)

    return result


def theilslopes(y, x=None, alpha=0.95):
    r"""
    Computes the Theil-Sen estimator for a set of points (x, y).

    `theilslopes` implements a method for robust linear regression.  It
    computes the slope as the median of all slopes between paired values.

    Parameters
    ----------
    y : array_like
        Dependent variable.
    x : array_like or None, optional
        Independent variable. If None, use ``arange(len(y))`` instead.
    alpha : float, optional
        Confidence degree between 0 and 1. Default is 95% confidence.
        Note that `alpha` is symmetric around 0.5, i.e. both 0.1 and 0.9 are
        interpreted as "find the 90% confidence interval".

    Returns
    -------
    medslope : float
        Theil slope.
    medintercept : float
        Intercept of the Theil line, as ``median(y) - medslope*median(x)``.
    lo_slope : float
        Lower bound of the confidence interval on `medslope`.
    up_slope : float
        Upper bound of the confidence interval on `medslope`.

    See also
    --------
    siegelslopes : a similar technique with repeated medians


    Notes
    -----
    For more details on `theilslopes`, see `stats.theilslopes`.

    """
    y = ma.asarray(y).flatten()
    if x is None:
        x = ma.arange(len(y), dtype=float)
    else:
        x = ma.asarray(x).flatten()
        if len(x) != len(y):
            raise ValueError("Incompatible lengths ! (%s<>%s)" % (len(y),len(x)))

    m = ma.mask_or(ma.getmask(x), ma.getmask(y))
    y._mask = x._mask = m
    # Disregard any masked elements of x or y
    y = y.compressed()
    x = x.compressed().astype(float)
    # We now have unmasked arrays so can use `stats.theilslopes`
    return stats_theilslopes(y, x, alpha=alpha)


def siegelslopes(y, x=None, method="hierarchical"):
    r"""
    Computes the Siegel estimator for a set of points (x, y).

    `siegelslopes` implements a method for robust linear regression
    using repeated medians to fit a line to the points (x, y).
    The method is robust to outliers with an asymptotic breakdown point
    of 50%.

    Parameters
    ----------
    y : array_like
        Dependent variable.
    x : array_like or None, optional
        Independent variable. If None, use ``arange(len(y))`` instead.
    method : {'hierarchical', 'separate'}
        If 'hierarchical', estimate the intercept using the estimated
        slope ``medslope`` (default option).
        If 'separate', estimate the intercept independent of the estimated
        slope. See Notes for details.

    Returns
    -------
    medslope : float
        Estimate of the slope of the regression line.
    medintercept : float
        Estimate of the intercept of the regression line.

    See also
    --------
    theilslopes : a similar technique without repeated medians

    Notes
    -----
    For more details on `siegelslopes`, see `scipy.stats.siegelslopes`.

    """
    y = ma.asarray(y).ravel()
    if x is None:
        x = ma.arange(len(y), dtype=float)
    else:
        x = ma.asarray(x).ravel()
        if len(x) != len(y):
            raise ValueError("Incompatible lengths ! (%s<>%s)" % (len(y), len(x)))

    m = ma.mask_or(ma.getmask(x), ma.getmask(y))
    y._mask = x._mask = m
    # Disregard any masked elements of x or y
    y = y.compressed()
    x = x.compressed().astype(float)
    # We now have unmasked arrays so can use `stats.siegelslopes`
    return stats_siegelslopes(y, x)


def sen_seasonal_slopes(x):
    x = ma.array(x, subok=True, copy=False, ndmin=2)
    (n,_) = x.shape
    # Get list of slopes per season
    szn_slopes = ma.vstack([(x[i+1:]-x[i])/np.arange(1,n-i)[:,None]
                            for i in range(n)])
    szn_medslopes = ma.median(szn_slopes, axis=0)
    medslope = ma.median(szn_slopes, axis=None)
    return szn_medslopes, medslope


Ttest_1sampResult = namedtuple('Ttest_1sampResult', ('statistic', 'pvalue'))


def ttest_1samp(a, popmean, axis=0):
    """
    Calculates the T-test for the mean of ONE group of scores.

    Parameters
    ----------
    a : array_like
        sample observation
    popmean : float or array_like
        expected value in null hypothesis, if array_like than it must have the
        same shape as `a` excluding the axis dimension
    axis : int or None, optional
        Axis along which to compute test. If None, compute over the whole
        array `a`.

    Returns
    -------
    statistic : float or array
        t-statistic
    pvalue : float or array
        two-tailed p-value

    Notes
    -----
    For more details on `ttest_1samp`, see `stats.ttest_1samp`.

    """
    a, axis = _chk_asarray(a, axis)
    if a.size == 0:
        return (np.nan, np.nan)

    x = a.mean(axis=axis)
    v = a.var(axis=axis, ddof=1)
    n = a.count(axis=axis)
    # force df to be an array for masked division not to throw a warning
    df = ma.asanyarray(n - 1.0)
    svar = ((n - 1.0) * v) / df
    with np.errstate(divide='ignore', invalid='ignore'):
        t = (x - popmean) / ma.sqrt(svar / n)
    prob = special.betainc(0.5*df, 0.5, df/(df + t*t))

    return Ttest_1sampResult(t, prob)


ttest_onesamp = ttest_1samp


Ttest_indResult = namedtuple('Ttest_indResult', ('statistic', 'pvalue'))


def ttest_ind(a, b, axis=0, equal_var=True):
    """
    Calculates the T-test for the means of TWO INDEPENDENT samples of scores.

    Parameters
    ----------
    a, b : array_like
        The arrays must have the same shape, except in the dimension
        corresponding to `axis` (the first, by default).
    axis : int or None, optional
        Axis along which to compute test. If None, compute over the whole
        arrays, `a`, and `b`.
    equal_var : bool, optional
        If True, perform a standard independent 2 sample test that assumes equal
        population variances.
        If False, perform Welch's t-test, which does not assume equal population
        variance.

        .. versionadded:: 0.17.0

    Returns
    -------
    statistic : float or array
        The calculated t-statistic.
    pvalue : float or array
        The two-tailed p-value.

    Notes
    -----
    For more details on `ttest_ind`, see `stats.ttest_ind`.

    """
    a, b, axis = _chk2_asarray(a, b, axis)

    if a.size == 0 or b.size == 0:
        return Ttest_indResult(np.nan, np.nan)

    (x1, x2) = (a.mean(axis), b.mean(axis))
    (v1, v2) = (a.var(axis=axis, ddof=1), b.var(axis=axis, ddof=1))
    (n1, n2) = (a.count(axis), b.count(axis))

    if equal_var:
        # force df to be an array for masked division not to throw a warning
        df = ma.asanyarray(n1 + n2 - 2.0)
        svar = ((n1-1)*v1+(n2-1)*v2) / df
        denom = ma.sqrt(svar*(1.0/n1 + 1.0/n2))  # n-D computation here!
    else:
        vn1 = v1/n1
        vn2 = v2/n2
        with np.errstate(divide='ignore', invalid='ignore'):
            df = (vn1 + vn2)**2 / (vn1**2 / (n1 - 1) + vn2**2 / (n2 - 1))

        # If df is undefined, variances are zero.
        # It doesn't matter what df is as long as it is not NaN.
        df = np.where(np.isnan(df), 1, df)
        denom = ma.sqrt(vn1 + vn2)

    with np.errstate(divide='ignore', invalid='ignore'):
        t = (x1-x2) / denom
    probs = special.betainc(0.5*df, 0.5, df/(df + t*t)).reshape(t.shape)

    return Ttest_indResult(t, probs.squeeze())


Ttest_relResult = namedtuple('Ttest_relResult', ('statistic', 'pvalue'))


def ttest_rel(a, b, axis=0):
    """
    Calculates the T-test on TWO RELATED samples of scores, a and b.

    Parameters
    ----------
    a, b : array_like
        The arrays must have the same shape.
    axis : int or None, optional
        Axis along which to compute test. If None, compute over the whole
        arrays, `a`, and `b`.

    Returns
    -------
    statistic : float or array
        t-statistic
    pvalue : float or array
        two-tailed p-value

    Notes
    -----
    For more details on `ttest_rel`, see `stats.ttest_rel`.

    """
    a, b, axis = _chk2_asarray(a, b, axis)
    if len(a) != len(b):
        raise ValueError('unequal length arrays')

    if a.size == 0 or b.size == 0:
        return Ttest_relResult(np.nan, np.nan)

    n = a.count(axis)
    df = ma.asanyarray(n-1.0)
    d = (a-b).astype('d')
    dm = d.mean(axis)
    v = d.var(axis=axis, ddof=1)
    denom = ma.sqrt(v / n)
    with np.errstate(divide='ignore', invalid='ignore'):
        t = dm / denom

    probs = special.betainc(0.5*df, 0.5, df/(df + t*t)).reshape(t.shape).squeeze()

    return Ttest_relResult(t, probs)


MannwhitneyuResult = namedtuple('MannwhitneyuResult', ('statistic',
                                                       'pvalue'))


def mannwhitneyu(x,y, use_continuity=True):
    """
    Computes the Mann-Whitney statistic

    Missing values in `x` and/or `y` are discarded.

    Parameters
    ----------
    x : sequence
        Input
    y : sequence
        Input
    use_continuity : {True, False}, optional
        Whether a continuity correction (1/2.) should be taken into account.

    Returns
    -------
    statistic : float
        The Mann-Whitney statistics
    pvalue : float
        Approximate p-value assuming a normal distribution.

    """
    x = ma.asarray(x).compressed().view(ndarray)
    y = ma.asarray(y).compressed().view(ndarray)
    ranks = rankdata(np.concatenate([x,y]))
    (nx, ny) = (len(x), len(y))
    nt = nx + ny
    U = ranks[:nx].sum() - nx*(nx+1)/2.
    U = max(U, nx*ny - U)
    u = nx*ny - U

    mu = (nx*ny)/2.
    sigsq = (nt**3 - nt)/12.
    ties = count_tied_groups(ranks)
    sigsq -= sum(v*(k**3-k) for (k,v) in ties.items())/12.
    sigsq *= nx*ny/float(nt*(nt-1))

    if use_continuity:
        z = (U - 1/2. - mu) / ma.sqrt(sigsq)
    else:
        z = (U - mu) / ma.sqrt(sigsq)

    prob = special.erfc(abs(z)/np.sqrt(2))
    return MannwhitneyuResult(u, prob)


KruskalResult = namedtuple('KruskalResult', ('statistic', 'pvalue'))


def kruskal(*args):
    """
    Compute the Kruskal-Wallis H-test for independent samples

    Parameters
    ----------
    sample1, sample2, ... : array_like
       Two or more arrays with the sample measurements can be given as
       arguments.

    Returns
    -------
    statistic : float
       The Kruskal-Wallis H statistic, corrected for ties
    pvalue : float
       The p-value for the test using the assumption that H has a chi
       square distribution

    Notes
    -----
    For more details on `kruskal`, see `stats.kruskal`.

    Examples
    --------
    >>> from scipy.stats.mstats import kruskal

    Random samples from three different brands of batteries were tested
    to see how long the charge lasted. Results were as follows:

    >>> a = [6.3, 5.4, 5.7, 5.2, 5.0]
    >>> b = [6.9, 7.0, 6.1, 7.9]
    >>> c = [7.2, 6.9, 6.1, 6.5]

    Test the hypotesis that the distribution functions for all of the brands'
    durations are identical. Use 5% level of significance.

    >>> kruskal(a, b, c)
    KruskalResult(statistic=7.113812154696133, pvalue=0.028526948491942164)

    The null hypothesis is rejected at the 5% level of significance
    because the returned p-value is less than the critical value of 5%.

    """
    output = argstoarray(*args)
    ranks = ma.masked_equal(rankdata(output, use_missing=False), 0)
    sumrk = ranks.sum(-1)
    ngrp = ranks.count(-1)
    ntot = ranks.count()
    H = 12./(ntot*(ntot+1)) * (sumrk**2/ngrp).sum() - 3*(ntot+1)
    # Tie correction
    ties = count_tied_groups(ranks)
    T = 1. - sum(v*(k**3-k) for (k,v) in ties.items())/float(ntot**3-ntot)
    if T == 0:
        raise ValueError('All numbers are identical in kruskal')

    H /= T
    df = len(output) - 1
    prob = distributions.chi2.sf(H, df)
    return KruskalResult(H, prob)


kruskalwallis = kruskal


def ks_1samp(x, cdf, args=(), alternative="two-sided", mode='auto'):
    """
    Computes the Kolmogorov-Smirnov test on one sample of masked values.

    Missing values in `x` are discarded.

    Parameters
    ----------
    x : array_like
        a 1-D array of observations of random variables.
    cdf : str or callable
        If a string, it should be the name of a distribution in `scipy.stats`.
        If a callable, that callable is used to calculate the cdf.
    args : tuple, sequence, optional
        Distribution parameters, used if `cdf` is a string.
    alternative : {'two-sided', 'less', 'greater'}, optional
        Indicates the alternative hypothesis.  Default is 'two-sided'.
    mode : {'auto', 'exact', 'asymp'}, optional
        Defines the method used for calculating the p-value.
        The following options are available (default is 'auto'):

          * 'auto' : use 'exact' for small size arrays, 'asymp' for large
          * 'exact' : use approximation to exact distribution of test statistic
          * 'asymp' : use asymptotic distribution of test statistic

    Returns
    -------
    d : float
        Value of the Kolmogorov Smirnov test
    p : float
        Corresponding p-value.

    """
    alternative = {'t': 'two-sided', 'g': 'greater', 'l': 'less'}.get(
       alternative.lower()[0], alternative)
    return scipy.stats.stats.ks_1samp(
        x, cdf, args=args, alternative=alternative, mode=mode)


def ks_2samp(data1, data2, alternative="two-sided", mode='auto'):
    """
    Computes the Kolmogorov-Smirnov test on two samples.

    Missing values in `x` and/or `y` are discarded.

    Parameters
    ----------
    data1 : array_like
        First data set
    data2 : array_like
        Second data set
    alternative : {'two-sided', 'less', 'greater'}, optional
        Indicates the alternative hypothesis.  Default is 'two-sided'.
    mode : {'auto', 'exact', 'asymp'}, optional
        Defines the method used for calculating the p-value.
        The following options are available (default is 'auto'):

          * 'auto' : use 'exact' for small size arrays, 'asymp' for large
          * 'exact' : use approximation to exact distribution of test statistic
          * 'asymp' : use asymptotic distribution of test statistic

    Returns
    -------
    d : float
        Value of the Kolmogorov Smirnov test
    p : float
        Corresponding p-value.

    """
    # Ideally this would be accomplished by
    # ks_2samp = scipy.stats.stats.ks_2samp
    # but the circular dependencies between mstats_basic and stats prevent that.
    alternative = {'t': 'two-sided', 'g': 'greater', 'l': 'less'}.get(
       alternative.lower()[0], alternative)
    return scipy.stats.stats.ks_2samp(data1, data2, alternative=alternative,
                                      mode=mode)


ks_twosamp = ks_2samp


def kstest(data1, data2, args=(), alternative='two-sided', mode='auto'):
    """

    Parameters
    ----------
    data1 : array_like
    data2 : str, callable or array_like
    args : tuple, sequence, optional
        Distribution parameters, used if `data1` or `data2` are strings.
    alternative : str, as documented in stats.kstest
    mode : str, as documented in stats.kstest

    Returns
    -------
    tuple of (K-S statistic, probability)

    """
    return scipy.stats.stats.kstest(data1, data2, args,
                                    alternative=alternative, mode=mode)


def trima(a, limits=None, inclusive=(True,True)):
    """
    Trims an array by masking the data outside some given limits.

    Returns a masked version of the input array.

    Parameters
    ----------
    a : array_like
        Input array.
    limits : {None, tuple}, optional
        Tuple of (lower limit, upper limit) in absolute values.
        Values of the input array lower (greater) than the lower (upper) limit
        will be masked.  A limit is None indicates an open interval.
    inclusive : (bool, bool) tuple, optional
        Tuple of (lower flag, upper flag), indicating whether values exactly
        equal to the lower (upper) limit are allowed.

    Examples
    --------
    >>> from scipy.stats.mstats import trima

    >>> a = np.arange(10)

    The interval is left-closed and right-open, i.e., `[2, 8)`.
    Trim the array by keeping only values in the interval.

    >>> trima(a, limits=(2, 8), inclusive=(True, False))
    masked_array(data=[--, --, 2, 3, 4, 5, 6, 7, --, --],
                 mask=[ True,  True, False, False, False, False, False, False,
                        True,  True],
           fill_value=999999)

    """
    a = ma.asarray(a)
    a.unshare_mask()
    if (limits is None) or (limits == (None, None)):
        return a

    (lower_lim, upper_lim) = limits
    (lower_in, upper_in) = inclusive
    condition = False
    if lower_lim is not None:
        if lower_in:
            condition |= (a < lower_lim)
        else:
            condition |= (a <= lower_lim)

    if upper_lim is not None:
        if upper_in:
            condition |= (a > upper_lim)
        else:
            condition |= (a >= upper_lim)

    a[condition.filled(True)] = masked
    return a


def trimr(a, limits=None, inclusive=(True, True), axis=None):
    """
    Trims an array by masking some proportion of the data on each end.
    Returns a masked version of the input array.

    Parameters
    ----------
    a : sequence
        Input array.
    limits : {None, tuple}, optional
        Tuple of the percentages to cut on each side of the array, with respect
        to the number of unmasked data, as floats between 0. and 1.
        Noting n the number of unmasked data before trimming, the
        (n*limits[0])th smallest data and the (n*limits[1])th largest data are
        masked, and the total number of unmasked data after trimming is
        n*(1.-sum(limits)).  The value of one limit can be set to None to
        indicate an open interval.
    inclusive : {(True,True) tuple}, optional
        Tuple of flags indicating whether the number of data being masked on
        the left (right) end should be truncated (True) or rounded (False) to
        integers.
    axis : {None,int}, optional
        Axis along which to trim. If None, the whole array is trimmed, but its
        shape is maintained.

    """
    def _trimr1D(a, low_limit, up_limit, low_inclusive, up_inclusive):
        n = a.count()
        idx = a.argsort()
        if low_limit:
            if low_inclusive:
                lowidx = int(low_limit*n)
            else:
                lowidx = int(np.round(low_limit*n))
            a[idx[:lowidx]] = masked
        if up_limit is not None:
            if up_inclusive:
                upidx = n - int(n*up_limit)
            else:
                upidx = n - int(np.round(n*up_limit))
            a[idx[upidx:]] = masked
        return a

    a = ma.asarray(a)
    a.unshare_mask()
    if limits is None:
        return a

    # Check the limits
    (lolim, uplim) = limits
    errmsg = "The proportion to cut from the %s should be between 0. and 1."
    if lolim is not None:
        if lolim > 1. or lolim < 0:
            raise ValueError(errmsg % 'beginning' + "(got %s)" % lolim)
    if uplim is not None:
        if uplim > 1. or uplim < 0:
            raise ValueError(errmsg % 'end' + "(got %s)" % uplim)

    (loinc, upinc) = inclusive

    if axis is None:
        shp = a.shape
        return _trimr1D(a.ravel(),lolim,uplim,loinc,upinc).reshape(shp)
    else:
        return ma.apply_along_axis(_trimr1D, axis, a, lolim,uplim,loinc,upinc)


trimdoc = """
    Parameters
    ----------
    a : sequence
        Input array
    limits : {None, tuple}, optional
        If `relative` is False, tuple (lower limit, upper limit) in absolute values.
        Values of the input array lower (greater) than the lower (upper) limit are
        masked.

        If `relative` is True, tuple (lower percentage, upper percentage) to cut
        on each side of the  array, with respect to the number of unmasked data.

        Noting n the number of unmasked data before trimming, the (n*limits[0])th
        smallest data and the (n*limits[1])th largest data are masked, and the
        total number of unmasked data after trimming is n*(1.-sum(limits))
        In each case, the value of one limit can be set to None to indicate an
        open interval.

        If limits is None, no trimming is performed
    inclusive : {(bool, bool) tuple}, optional
        If `relative` is False, tuple indicating whether values exactly equal
        to the absolute limits are allowed.
        If `relative` is True, tuple indicating whether the number of data
        being masked on each side should be rounded (True) or truncated
        (False).
    relative : bool, optional
        Whether to consider the limits as absolute values (False) or proportions
        to cut (True).
    axis : int, optional
        Axis along which to trim.
"""


def trim(a, limits=None, inclusive=(True,True), relative=False, axis=None):
    """
    Trims an array by masking the data outside some given limits.

    Returns a masked version of the input array.

    %s

    Examples
    --------
    >>> from scipy.stats.mstats import trim
    >>> z = [ 1, 2, 3, 4, 5, 6, 7, 8, 9,10]
    >>> print(trim(z,(3,8)))
    [-- -- 3 4 5 6 7 8 -- --]
    >>> print(trim(z,(0.1,0.2),relative=True))
    [-- 2 3 4 5 6 7 8 -- --]

    """
    if relative:
        return trimr(a, limits=limits, inclusive=inclusive, axis=axis)
    else:
        return trima(a, limits=limits, inclusive=inclusive)


if trim.__doc__:
    trim.__doc__ = trim.__doc__ % trimdoc


def trimboth(data, proportiontocut=0.2, inclusive=(True,True), axis=None):
    """
    Trims the smallest and largest data values.

    Trims the `data` by masking the ``int(proportiontocut * n)`` smallest and
    ``int(proportiontocut * n)`` largest values of data along the given axis,
    where n is the number of unmasked values before trimming.

    Parameters
    ----------
    data : ndarray
        Data to trim.
    proportiontocut : float, optional
        Percentage of trimming (as a float between 0 and 1).
        If n is the number of unmasked values before trimming, the number of
        values after trimming is ``(1 - 2*proportiontocut) * n``.
        Default is 0.2.
    inclusive : {(bool, bool) tuple}, optional
        Tuple indicating whether the number of data being masked on each side
        should be rounded (True) or truncated (False).
    axis : int, optional
        Axis along which to perform the trimming.
        If None, the input array is first flattened.

    """
    return trimr(data, limits=(proportiontocut,proportiontocut),
                 inclusive=inclusive, axis=axis)


def trimtail(data, proportiontocut=0.2, tail='left', inclusive=(True,True),
             axis=None):
    """
    Trims the data by masking values from one tail.

    Parameters
    ----------
    data : array_like
        Data to trim.
    proportiontocut : float, optional
        Percentage of trimming. If n is the number of unmasked values
        before trimming, the number of values after trimming is
        ``(1 - proportiontocut) * n``.  Default is 0.2.
    tail : {'left','right'}, optional
        If 'left' the `proportiontocut` lowest values will be masked.
        If 'right' the `proportiontocut` highest values will be masked.
        Default is 'left'.
    inclusive : {(bool, bool) tuple}, optional
        Tuple indicating whether the number of data being masked on each side
        should be rounded (True) or truncated (False).  Default is
        (True, True).
    axis : int, optional
        Axis along which to perform the trimming.
        If None, the input array is first flattened.  Default is None.

    Returns
    -------
    trimtail : ndarray
        Returned array of same shape as `data` with masked tail values.

    """
    tail = str(tail).lower()[0]
    if tail == 'l':
        limits = (proportiontocut,None)
    elif tail == 'r':
        limits = (None, proportiontocut)
    else:
        raise TypeError("The tail argument should be in ('left','right')")

    return trimr(data, limits=limits, axis=axis, inclusive=inclusive)


trim1 = trimtail


def trimmed_mean(a, limits=(0.1,0.1), inclusive=(1,1), relative=True,
                 axis=None):
    """Returns the trimmed mean of the data along the given axis.

    %s

    """
    if (not isinstance(limits,tuple)) and isinstance(limits,float):
        limits = (limits, limits)
    if relative:
        return trimr(a,limits=limits,inclusive=inclusive,axis=axis).mean(axis=axis)
    else:
        return trima(a,limits=limits,inclusive=inclusive).mean(axis=axis)


if trimmed_mean.__doc__:
    trimmed_mean.__doc__ = trimmed_mean.__doc__ % trimdoc


def trimmed_var(a, limits=(0.1,0.1), inclusive=(1,1), relative=True,
                axis=None, ddof=0):
    """Returns the trimmed variance of the data along the given axis.

    %s
    ddof : {0,integer}, optional
        Means Delta Degrees of Freedom. The denominator used during computations
        is (n-ddof). DDOF=0 corresponds to a biased estimate, DDOF=1 to an un-
        biased estimate of the variance.

    """
    if (not isinstance(limits,tuple)) and isinstance(limits,float):
        limits = (limits, limits)
    if relative:
        out = trimr(a,limits=limits, inclusive=inclusive,axis=axis)
    else:
        out = trima(a,limits=limits,inclusive=inclusive)

    return out.var(axis=axis, ddof=ddof)


if trimmed_var.__doc__:
    trimmed_var.__doc__ = trimmed_var.__doc__ % trimdoc


def trimmed_std(a, limits=(0.1,0.1), inclusive=(1,1), relative=True,
                axis=None, ddof=0):
    """Returns the trimmed standard deviation of the data along the given axis.

    %s
    ddof : {0,integer}, optional
        Means Delta Degrees of Freedom. The denominator used during computations
        is (n-ddof). DDOF=0 corresponds to a biased estimate, DDOF=1 to an un-
        biased estimate of the variance.

    """
    if (not isinstance(limits,tuple)) and isinstance(limits,float):
        limits = (limits, limits)
    if relative:
        out = trimr(a,limits=limits,inclusive=inclusive,axis=axis)
    else:
        out = trima(a,limits=limits,inclusive=inclusive)
    return out.std(axis=axis,ddof=ddof)


if trimmed_std.__doc__:
    trimmed_std.__doc__ = trimmed_std.__doc__ % trimdoc


def trimmed_stde(a, limits=(0.1,0.1), inclusive=(1,1), axis=None):
    """
    Returns the standard error of the trimmed mean along the given axis.

    Parameters
    ----------
    a : sequence
        Input array
    limits : {(0.1,0.1), tuple of float}, optional
        tuple (lower percentage, upper percentage) to cut  on each side of the
        array, with respect to the number of unmasked data.

        If n is the number of unmasked data before trimming, the values
        smaller than ``n * limits[0]`` and the values larger than
        ``n * `limits[1]`` are masked, and the total number of unmasked
        data after trimming is ``n * (1.-sum(limits))``.  In each case,
        the value of one limit can be set to None to indicate an open interval.
        If `limits` is None, no trimming is performed.
    inclusive : {(bool, bool) tuple} optional
        Tuple indicating whether the number of data being masked on each side
        should be rounded (True) or truncated (False).
    axis : int, optional
        Axis along which to trim.

    Returns
    -------
    trimmed_stde : scalar or ndarray

    """
    def _trimmed_stde_1D(a, low_limit, up_limit, low_inclusive, up_inclusive):
        "Returns the standard error of the trimmed mean for a 1D input data."
        n = a.count()
        idx = a.argsort()
        if low_limit:
            if low_inclusive:
                lowidx = int(low_limit*n)
            else:
                lowidx = np.round(low_limit*n)
            a[idx[:lowidx]] = masked
        if up_limit is not None:
            if up_inclusive:
                upidx = n - int(n*up_limit)
            else:
                upidx = n - np.round(n*up_limit)
            a[idx[upidx:]] = masked
        a[idx[:lowidx]] = a[idx[lowidx]]
        a[idx[upidx:]] = a[idx[upidx-1]]
        winstd = a.std(ddof=1)
        return winstd / ((1-low_limit-up_limit)*np.sqrt(len(a)))

    a = ma.array(a, copy=True, subok=True)
    a.unshare_mask()
    if limits is None:
        return a.std(axis=axis,ddof=1)/ma.sqrt(a.count(axis))
    if (not isinstance(limits,tuple)) and isinstance(limits,float):
        limits = (limits, limits)

    # Check the limits
    (lolim, uplim) = limits
    errmsg = "The proportion to cut from the %s should be between 0. and 1."
    if lolim is not None:
        if lolim > 1. or lolim < 0:
            raise ValueError(errmsg % 'beginning' + "(got %s)" % lolim)
    if uplim is not None:
        if uplim > 1. or uplim < 0:
            raise ValueError(errmsg % 'end' + "(got %s)" % uplim)

    (loinc, upinc) = inclusive
    if (axis is None):
        return _trimmed_stde_1D(a.ravel(),lolim,uplim,loinc,upinc)
    else:
        if a.ndim > 2:
            raise ValueError("Array 'a' must be at most two dimensional, "
                             "but got a.ndim = %d" % a.ndim)
        return ma.apply_along_axis(_trimmed_stde_1D, axis, a,
                                   lolim,uplim,loinc,upinc)


def _mask_to_limits(a, limits, inclusive):
    """Mask an array for values outside of given limits.

    This is primarily a utility function.

    Parameters
    ----------
    a : array
    limits : (float or None, float or None)
    A tuple consisting of the (lower limit, upper limit).  Values in the
    input array less than the lower limit or greater than the upper limit
    will be masked out. None implies no limit.
    inclusive : (bool, bool)
    A tuple consisting of the (lower flag, upper flag).  These flags
    determine whether values exactly equal to lower or upper are allowed.

    Returns
    -------
    A MaskedArray.

    Raises
    ------
    A ValueError if there are no values within the given limits.
    """
    lower_limit, upper_limit = limits
    lower_include, upper_include = inclusive
    am = ma.MaskedArray(a)
    if lower_limit is not None:
        if lower_include:
            am = ma.masked_less(am, lower_limit)
        else:
            am = ma.masked_less_equal(am, lower_limit)

    if upper_limit is not None:
        if upper_include:
            am = ma.masked_greater(am, upper_limit)
        else:
            am = ma.masked_greater_equal(am, upper_limit)

    if am.count() == 0:
        raise ValueError("No array values within given limits")

    return am


def tmean(a, limits=None, inclusive=(True, True), axis=None):
    """
    Compute the trimmed mean.

    Parameters
    ----------
    a : array_like
        Array of values.
    limits : None or (lower limit, upper limit), optional
        Values in the input array less than the lower limit or greater than the
        upper limit will be ignored.  When limits is None (default), then all
        values are used.  Either of the limit values in the tuple can also be
        None representing a half-open interval.
    inclusive : (bool, bool), optional
        A tuple consisting of the (lower flag, upper flag).  These flags
        determine whether values exactly equal to the lower or upper limits
        are included.  The default value is (True, True).
    axis : int or None, optional
        Axis along which to operate. If None, compute over the
        whole array. Default is None.

    Returns
    -------
    tmean : float

    Notes
    -----
    For more details on `tmean`, see `stats.tmean`.

    Examples
    --------
    >>> from scipy.stats import mstats
    >>> a = np.array([[6, 8, 3, 0],
    ...               [3, 9, 1, 2],
    ...               [8, 7, 8, 2],
    ...               [5, 6, 0, 2],
    ...               [4, 5, 5, 2]])
    ...
    ...
    >>> mstats.tmean(a, (2,5))
    3.3
    >>> mstats.tmean(a, (2,5), axis=0)
    masked_array(data=[4.0, 5.0, 4.0, 2.0],
                 mask=[False, False, False, False],
           fill_value=1e+20)

    """
    return trima(a, limits=limits, inclusive=inclusive).mean(axis=axis)


def tvar(a, limits=None, inclusive=(True, True), axis=0, ddof=1):
    """
    Compute the trimmed variance

    This function computes the sample variance of an array of values,
    while ignoring values which are outside of given `limits`.

    Parameters
    ----------
    a : array_like
        Array of values.
    limits : None or (lower limit, upper limit), optional
        Values in the input array less than the lower limit or greater than the
        upper limit will be ignored. When limits is None, then all values are
        used. Either of the limit values in the tuple can also be None
        representing a half-open interval.  The default value is None.
    inclusive : (bool, bool), optional
        A tuple consisting of the (lower flag, upper flag).  These flags
        determine whether values exactly equal to the lower or upper limits
        are included.  The default value is (True, True).
    axis : int or None, optional
        Axis along which to operate. If None, compute over the
        whole array. Default is zero.
    ddof : int, optional
        Delta degrees of freedom. Default is 1.

    Returns
    -------
    tvar : float
        Trimmed variance.

    Notes
    -----
    For more details on `tvar`, see `stats.tvar`.

    """
    a = a.astype(float).ravel()
    if limits is None:
        n = (~a.mask).sum()  # todo: better way to do that?
        return np.ma.var(a) * n/(n-1.)
    am = _mask_to_limits(a, limits=limits, inclusive=inclusive)

    return np.ma.var(am, axis=axis, ddof=ddof)


def tmin(a, lowerlimit=None, axis=0, inclusive=True):
    """
    Compute the trimmed minimum

    Parameters
    ----------
    a : array_like
        array of values
    lowerlimit : None or float, optional
        Values in the input array less than the given limit will be ignored.
        When lowerlimit is None, then all values are used. The default value
        is None.
    axis : int or None, optional
        Axis along which to operate. Default is 0. If None, compute over the
        whole array `a`.
    inclusive : {True, False}, optional
        This flag determines whether values exactly equal to the lower limit
        are included.  The default value is True.

    Returns
    -------
    tmin : float, int or ndarray

    Notes
    -----
    For more details on `tmin`, see `stats.tmin`.

    Examples
    --------
    >>> from scipy.stats import mstats
    >>> a = np.array([[6, 8, 3, 0],
    ...               [3, 2, 1, 2],
    ...               [8, 1, 8, 2],
    ...               [5, 3, 0, 2],
    ...               [4, 7, 5, 2]])
    ...
    >>> mstats.tmin(a, 5)
    masked_array(data=[5, 7, 5, --],
                 mask=[False, False, False,  True],
           fill_value=999999)

    """
    a, axis = _chk_asarray(a, axis)
    am = trima(a, (lowerlimit, None), (inclusive, False))
    return ma.minimum.reduce(am, axis)


def tmax(a, upperlimit=None, axis=0, inclusive=True):
    """
    Compute the trimmed maximum

    This function computes the maximum value of an array along a given axis,
    while ignoring values larger than a specified upper limit.

    Parameters
    ----------
    a : array_like
        array of values
    upperlimit : None or float, optional
        Values in the input array greater than the given limit will be ignored.
        When upperlimit is None, then all values are used. The default value
        is None.
    axis : int or None, optional
        Axis along which to operate. Default is 0. If None, compute over the
        whole array `a`.
    inclusive : {True, False}, optional
        This flag determines whether values exactly equal to the upper limit
        are included.  The default value is True.

    Returns
    -------
    tmax : float, int or ndarray

    Notes
    -----
    For more details on `tmax`, see `stats.tmax`.

    Examples
    --------
    >>> from scipy.stats import mstats
    >>> a = np.array([[6, 8, 3, 0],
    ...               [3, 9, 1, 2],
    ...               [8, 7, 8, 2],
    ...               [5, 6, 0, 2],
    ...               [4, 5, 5, 2]])
    ...
    ...
    >>> mstats.tmax(a, 4)
    masked_array(data=[4, --, 3, 2],
                 mask=[False,  True, False, False],
           fill_value=999999)

    """
    a, axis = _chk_asarray(a, axis)
    am = trima(a, (None, upperlimit), (False, inclusive))
    return ma.maximum.reduce(am, axis)


def tsem(a, limits=None, inclusive=(True, True), axis=0, ddof=1):
    """
    Compute the trimmed standard error of the mean.

    This function finds the standard error of the mean for given
    values, ignoring values outside the given `limits`.

    Parameters
    ----------
    a : array_like
        array of values
    limits : None or (lower limit, upper limit), optional
        Values in the input array less than the lower limit or greater than the
        upper limit will be ignored. When limits is None, then all values are
        used. Either of the limit values in the tuple can also be None
        representing a half-open interval.  The default value is None.
    inclusive : (bool, bool), optional
        A tuple consisting of the (lower flag, upper flag).  These flags
        determine whether values exactly equal to the lower or upper limits
        are included.  The default value is (True, True).
    axis : int or None, optional
        Axis along which to operate. If None, compute over the
        whole array. Default is zero.
    ddof : int, optional
        Delta degrees of freedom. Default is 1.

    Returns
    -------
    tsem : float

    Notes
    -----
    For more details on `tsem`, see `stats.tsem`.

    """
    a = ma.asarray(a).ravel()
    if limits is None:
        n = float(a.count())
        return a.std(axis=axis, ddof=ddof)/ma.sqrt(n)

    am = trima(a.ravel(), limits, inclusive)
    sd = np.sqrt(am.var(axis=axis, ddof=ddof))
    return sd / np.sqrt(am.count())


def winsorize(a, limits=None, inclusive=(True, True), inplace=False,
              axis=None, nan_policy='propagate'):
    """Returns a Winsorized version of the input array.

    The (limits[0])th lowest values are set to the (limits[0])th percentile,
    and the (limits[1])th highest values are set to the (1 - limits[1])th
    percentile.
    Masked values are skipped.


    Parameters
    ----------
    a : sequence
        Input array.
    limits : {None, tuple of float}, optional
        Tuple of the percentages to cut on each side of the array, with respect
        to the number of unmasked data, as floats between 0. and 1.
        Noting n the number of unmasked data before trimming, the
        (n*limits[0])th smallest data and the (n*limits[1])th largest data are
        masked, and the total number of unmasked data after trimming
        is n*(1.-sum(limits)) The value of one limit can be set to None to
        indicate an open interval.
    inclusive : {(True, True) tuple}, optional
        Tuple indicating whether the number of data being masked on each side
        should be truncated (True) or rounded (False).
    inplace : {False, True}, optional
        Whether to winsorize in place (True) or to use a copy (False)
    axis : {None, int}, optional
        Axis along which to trim. If None, the whole array is trimmed, but its
        shape is maintained.
    nan_policy : {'propagate', 'raise', 'omit'}, optional
        Defines how to handle when input contains nan.
        The following options are available (default is 'propagate'):

          * 'propagate': allows nan values and may overwrite or propagate them
          * 'raise': throws an error
          * 'omit': performs the calculations ignoring nan values

    Notes
    -----
    This function is applied to reduce the effect of possibly spurious outliers
    by limiting the extreme values.

    Examples
    --------
    >>> from scipy.stats.mstats import winsorize

    A shuffled array contains integers from 1 to 10.

    >>> a = np.array([10, 4, 9, 8, 5, 3, 7, 2, 1, 6])

    The 10% of the lowest value (i.e., `1`) and the 20% of the highest
    values (i.e., `9` and `10`) are replaced.

    >>> winsorize(a, limits=[0.1, 0.2])
    masked_array(data=[8, 4, 8, 8, 5, 3, 7, 2, 2, 6],
                 mask=False,
           fill_value=999999)

    """
    def _winsorize1D(a, low_limit, up_limit, low_include, up_include,
                     contains_nan, nan_policy):
        n = a.count()
        idx = a.argsort()
        if contains_nan:
            nan_count = np.count_nonzero(np.isnan(a))
        if low_limit:
            if low_include:
                lowidx = int(low_limit * n)
            else:
                lowidx = np.round(low_limit * n).astype(int)
            if contains_nan and nan_policy == 'omit':
                lowidx = min(lowidx, n-nan_count-1)
            a[idx[:lowidx]] = a[idx[lowidx]]
        if up_limit is not None:
            if up_include:
                upidx = n - int(n * up_limit)
            else:
                upidx = n - np.round(n * up_limit).astype(int)
            if contains_nan and nan_policy == 'omit':
                a[idx[upidx:-nan_count]] = a[idx[upidx - 1]]
            else:
                a[idx[upidx:]] = a[idx[upidx - 1]]
        return a

    contains_nan, nan_policy = scipy.stats.stats._contains_nan(a, nan_policy)
    # We are going to modify a: better make a copy
    a = ma.array(a, copy=np.logical_not(inplace))

    if limits is None:
        return a
    if (not isinstance(limits, tuple)) and isinstance(limits, float):
        limits = (limits, limits)

    # Check the limits
    (lolim, uplim) = limits
    errmsg = "The proportion to cut from the %s should be between 0. and 1."
    if lolim is not None:
        if lolim > 1. or lolim < 0:
            raise ValueError(errmsg % 'beginning' + "(got %s)" % lolim)
    if uplim is not None:
        if uplim > 1. or uplim < 0:
            raise ValueError(errmsg % 'end' + "(got %s)" % uplim)

    (loinc, upinc) = inclusive

    if axis is None:
        shp = a.shape
        return _winsorize1D(a.ravel(), lolim, uplim, loinc, upinc,
                            contains_nan, nan_policy).reshape(shp)
    else:
        return ma.apply_along_axis(_winsorize1D, axis, a, lolim, uplim, loinc,
                                   upinc, contains_nan, nan_policy)


def moment(a, moment=1, axis=0):
    """
    Calculates the nth moment about the mean for a sample.

    Parameters
    ----------
    a : array_like
       data
    moment : int, optional
       order of central moment that is returned
    axis : int or None, optional
       Axis along which the central moment is computed. Default is 0.
       If None, compute over the whole array `a`.

    Returns
    -------
    n-th central moment : ndarray or float
       The appropriate moment along the given axis or over all values if axis
       is None. The denominator for the moment calculation is the number of
       observations, no degrees of freedom correction is done.

    Notes
    -----
    For more details about `moment`, see `stats.moment`.

    """
    a, axis = _chk_asarray(a, axis)
    if moment == 1:
        # By definition the first moment about the mean is 0.
        shape = list(a.shape)
        del shape[axis]
        if shape:
            # return an actual array of the appropriate shape
            return np.zeros(shape, dtype=float)
        else:
            # the input was 1D, so return a scalar instead of a rank-0 array
            return np.float64(0.0)
    else:
        # Exponentiation by squares: form exponent sequence
        n_list = [moment]
        current_n = moment
        while current_n > 2:
            if current_n % 2:
                current_n = (current_n-1)/2
            else:
                current_n /= 2
            n_list.append(current_n)

        # Starting point for exponentiation by squares
        a_zero_mean = a - ma.expand_dims(a.mean(axis), axis)
        if n_list[-1] == 1:
            s = a_zero_mean.copy()
        else:
            s = a_zero_mean**2

        # Perform multiplications
        for n in n_list[-2::-1]:
            s = s**2
            if n % 2:
                s *= a_zero_mean
        return s.mean(axis)


def variation(a, axis=0):
    """
    Computes the coefficient of variation, the ratio of the biased standard
    deviation to the mean.

    Parameters
    ----------
    a : array_like
        Input array.
    axis : int or None, optional
        Axis along which to calculate the coefficient of variation. Default
        is 0. If None, compute over the whole array `a`.

    Returns
    -------
    variation : ndarray
        The calculated variation along the requested axis.
    
    Notes
    -----
    For more details about `variation`, see `stats.variation`.
    
    Examples
    --------
    >>> from scipy.stats.mstats import variation
    >>> a = np.array([2,8,4])
    >>> variation(a)
    0.5345224838248487
    >>> b = np.array([2,8,3,4])
    >>> c = np.ma.masked_array(b, mask=[0,0,1,0])
    >>> variation(c)
    0.5345224838248487

    In the example above, it can be seen that this works the same as
    `stats.variation` except 'stats.mstats.variation' ignores masked 
    array elements.

    """
    a, axis = _chk_asarray(a, axis)
    return a.std(axis)/a.mean(axis)


def skew(a, axis=0, bias=True):
    """
    Computes the skewness of a data set.

    Parameters
    ----------
    a : ndarray
        data
    axis : int or None, optional
        Axis along which skewness is calculated. Default is 0.
        If None, compute over the whole array `a`.
    bias : bool, optional
        If False, then the calculations are corrected for statistical bias.

    Returns
    -------
    skewness : ndarray
        The skewness of values along an axis, returning 0 where all values are
        equal.

    Notes
    -----
    For more details about `skew`, see `stats.skew`.

    """
    a, axis = _chk_asarray(a,axis)
    n = a.count(axis)
    m2 = moment(a, 2, axis)
    m3 = moment(a, 3, axis)
    with np.errstate(all='ignore'):
        vals = ma.where(m2 == 0, 0, m3 / m2**1.5)

    if not bias:
        can_correct = (n > 2) & (m2 > 0)
        if can_correct.any():
            m2 = np.extract(can_correct, m2)
            m3 = np.extract(can_correct, m3)
            nval = ma.sqrt((n-1.0)*n)/(n-2.0)*m3/m2**1.5
            np.place(vals, can_correct, nval)
    return vals


def kurtosis(a, axis=0, fisher=True, bias=True):
    """
    Computes the kurtosis (Fisher or Pearson) of a dataset.

    Kurtosis is the fourth central moment divided by the square of the
    variance. If Fisher's definition is used, then 3.0 is subtracted from
    the result to give 0.0 for a normal distribution.

    If bias is False then the kurtosis is calculated using k statistics to
    eliminate bias coming from biased moment estimators

    Use `kurtosistest` to see if result is close enough to normal.

    Parameters
    ----------
    a : array
        data for which the kurtosis is calculated
    axis : int or None, optional
        Axis along which the kurtosis is calculated. Default is 0.
        If None, compute over the whole array `a`.
    fisher : bool, optional
        If True, Fisher's definition is used (normal ==> 0.0). If False,
        Pearson's definition is used (normal ==> 3.0).
    bias : bool, optional
        If False, then the calculations are corrected for statistical bias.

    Returns
    -------
    kurtosis : array
        The kurtosis of values along an axis. If all values are equal,
        return -3 for Fisher's definition and 0 for Pearson's definition.

    Notes
    -----
    For more details about `kurtosis`, see `stats.kurtosis`.

    """
    a, axis = _chk_asarray(a, axis)
    m2 = moment(a, 2, axis)
    m4 = moment(a, 4, axis)
    with np.errstate(all='ignore'):
        vals = ma.where(m2 == 0, 0, m4 / m2**2.0)

    if not bias:
        n = a.count(axis)
        can_correct = (n > 3) & (m2 is not ma.masked and m2 > 0)
        if can_correct.any():
            n = np.extract(can_correct, n)
            m2 = np.extract(can_correct, m2)
            m4 = np.extract(can_correct, m4)
            nval = 1.0/(n-2)/(n-3)*((n*n-1.0)*m4/m2**2.0-3*(n-1)**2.0)
            np.place(vals, can_correct, nval+3.0)
    if fisher:
        return vals - 3
    else:
        return vals


DescribeResult = namedtuple('DescribeResult', ('nobs', 'minmax', 'mean',
                                               'variance', 'skewness',
                                               'kurtosis'))


def describe(a, axis=0, ddof=0, bias=True):
    """
    Computes several descriptive statistics of the passed array.

    Parameters
    ----------
    a : array_like
        Data array
    axis : int or None, optional
        Axis along which to calculate statistics. Default 0. If None,
        compute over the whole array `a`.
    ddof : int, optional
        degree of freedom (default 0); note that default ddof is different
        from the same routine in stats.describe
    bias : bool, optional
        If False, then the skewness and kurtosis calculations are corrected for
        statistical bias.

    Returns
    -------
    nobs : int
        (size of the data (discarding missing values)

    minmax : (int, int)
        min, max

    mean : float
        arithmetic mean

    variance : float
        unbiased variance

    skewness : float
        biased skewness

    kurtosis : float
        biased kurtosis

    Examples
    --------
    >>> from scipy.stats.mstats import describe
    >>> ma = np.ma.array(range(6), mask=[0, 0, 0, 1, 1, 1])
    >>> describe(ma)
    DescribeResult(nobs=3, minmax=(masked_array(data=0,
                 mask=False,
           fill_value=999999), masked_array(data=2,
                 mask=False,
           fill_value=999999)), mean=1.0, variance=0.6666666666666666,
           skewness=masked_array(data=0., mask=False, fill_value=1e+20),
            kurtosis=-1.5)

    """
    a, axis = _chk_asarray(a, axis)
    n = a.count(axis)
    mm = (ma.minimum.reduce(a), ma.maximum.reduce(a))
    m = a.mean(axis)
    v = a.var(axis, ddof=ddof)
    sk = skew(a, axis, bias=bias)
    kurt = kurtosis(a, axis, bias=bias)

    return DescribeResult(n, mm, m, v, sk, kurt)


def stde_median(data, axis=None):
    """Returns the McKean-Schrader estimate of the standard error of the sample
    median along the given axis. masked values are discarded.

    Parameters
    ----------
    data : ndarray
        Data to trim.
    axis : {None,int}, optional
        Axis along which to perform the trimming.
        If None, the input array is first flattened.

    """
    def _stdemed_1D(data):
        data = np.sort(data.compressed())
        n = len(data)
        z = 2.5758293035489004
        k = int(np.round((n+1)/2. - z * np.sqrt(n/4.),0))
        return ((data[n-k] - data[k-1])/(2.*z))

    data = ma.array(data, copy=False, subok=True)
    if (axis is None):
        return _stdemed_1D(data)
    else:
        if data.ndim > 2:
            raise ValueError("Array 'data' must be at most two dimensional, "
                             "but got data.ndim = %d" % data.ndim)
        return ma.apply_along_axis(_stdemed_1D, axis, data)


SkewtestResult = namedtuple('SkewtestResult', ('statistic', 'pvalue'))


def skewtest(a, axis=0):
    """
    Tests whether the skew is different from the normal distribution.

    Parameters
    ----------
    a : array
        The data to be tested
    axis : int or None, optional
       Axis along which statistics are calculated. Default is 0.
       If None, compute over the whole array `a`.

    Returns
    -------
    statistic : float
        The computed z-score for this test.
    pvalue : float
        a 2-sided p-value for the hypothesis test

    Notes
    -----
    For more details about `skewtest`, see `stats.skewtest`.

    """
    a, axis = _chk_asarray(a, axis)
    if axis is None:
        a = a.ravel()
        axis = 0
    b2 = skew(a,axis)
    n = a.count(axis)
    if np.min(n) < 8:
        raise ValueError(
            "skewtest is not valid with less than 8 samples; %i samples"
            " were given." % np.min(n))

    y = b2 * ma.sqrt(((n+1)*(n+3)) / (6.0*(n-2)))
    beta2 = (3.0*(n*n+27*n-70)*(n+1)*(n+3)) / ((n-2.0)*(n+5)*(n+7)*(n+9))
    W2 = -1 + ma.sqrt(2*(beta2-1))
    delta = 1/ma.sqrt(0.5*ma.log(W2))
    alpha = ma.sqrt(2.0/(W2-1))
    y = ma.where(y == 0, 1, y)
    Z = delta*ma.log(y/alpha + ma.sqrt((y/alpha)**2+1))

    return SkewtestResult(Z, 2 * distributions.norm.sf(np.abs(Z)))


KurtosistestResult = namedtuple('KurtosistestResult', ('statistic', 'pvalue'))


def kurtosistest(a, axis=0):
    """
    Tests whether a dataset has normal kurtosis

    Parameters
    ----------
    a : array
        array of the sample data
    axis : int or None, optional
       Axis along which to compute test. Default is 0. If None,
       compute over the whole array `a`.

    Returns
    -------
    statistic : float
        The computed z-score for this test.
    pvalue : float
        The 2-sided p-value for the hypothesis test

    Notes
    -----
    For more details about `kurtosistest`, see `stats.kurtosistest`.

    """
    a, axis = _chk_asarray(a, axis)
    n = a.count(axis=axis)
    if np.min(n) < 5:
        raise ValueError(
            "kurtosistest requires at least 5 observations; %i observations"
            " were given." % np.min(n))
    if np.min(n) < 20:
        warnings.warn(
            "kurtosistest only valid for n>=20 ... continuing anyway, n=%i" %
            np.min(n))

    b2 = kurtosis(a, axis, fisher=False)
    E = 3.0*(n-1) / (n+1)
    varb2 = 24.0*n*(n-2.)*(n-3) / ((n+1)*(n+1.)*(n+3)*(n+5))
    x = (b2-E)/ma.sqrt(varb2)
    sqrtbeta1 = 6.0*(n*n-5*n+2)/((n+7)*(n+9)) * np.sqrt((6.0*(n+3)*(n+5)) /
                                                        (n*(n-2)*(n-3)))
    A = 6.0 + 8.0/sqrtbeta1 * (2.0/sqrtbeta1 + np.sqrt(1+4.0/(sqrtbeta1**2)))
    term1 = 1 - 2./(9.0*A)
    denom = 1 + x*ma.sqrt(2/(A-4.0))
    if np.ma.isMaskedArray(denom):
        # For multi-dimensional array input
        denom[denom == 0.0] = masked
    elif denom == 0.0:
        denom = masked

    term2 = np.ma.where(denom > 0, ma.power((1-2.0/A)/denom, 1/3.0),
                        -ma.power(-(1-2.0/A)/denom, 1/3.0))
    Z = (term1 - term2) / np.sqrt(2/(9.0*A))

    return KurtosistestResult(Z, 2 * distributions.norm.sf(np.abs(Z)))


NormaltestResult = namedtuple('NormaltestResult', ('statistic', 'pvalue'))


def normaltest(a, axis=0):
    """
    Tests whether a sample differs from a normal distribution.

    Parameters
    ----------
    a : array_like
        The array containing the data to be tested.
    axis : int or None, optional
        Axis along which to compute test. Default is 0. If None,
        compute over the whole array `a`.

    Returns
    -------
    statistic : float or array
        ``s^2 + k^2``, where ``s`` is the z-score returned by `skewtest` and
        ``k`` is the z-score returned by `kurtosistest`.
    pvalue : float or array
       A 2-sided chi squared probability for the hypothesis test.

    Notes
    -----
    For more details about `normaltest`, see `stats.normaltest`.

    """
    a, axis = _chk_asarray(a, axis)
    s, _ = skewtest(a, axis)
    k, _ = kurtosistest(a, axis)
    k2 = s*s + k*k

    return NormaltestResult(k2, distributions.chi2.sf(k2, 2))


def mquantiles(a, prob=list([.25,.5,.75]), alphap=.4, betap=.4, axis=None,
               limit=()):
    """
    Computes empirical quantiles for a data array.

    Samples quantile are defined by ``Q(p) = (1-gamma)*x[j] + gamma*x[j+1]``,
    where ``x[j]`` is the j-th order statistic, and gamma is a function of
    ``j = floor(n*p + m)``, ``m = alphap + p*(1 - alphap - betap)`` and
    ``g = n*p + m - j``.

    Reinterpreting the above equations to compare to **R** lead to the
    equation: ``p(k) = (k - alphap)/(n + 1 - alphap - betap)``

    Typical values of (alphap,betap) are:
        - (0,1)    : ``p(k) = k/n`` : linear interpolation of cdf
          (**R** type 4)
        - (.5,.5)  : ``p(k) = (k - 1/2.)/n`` : piecewise linear function
          (**R** type 5)
        - (0,0)    : ``p(k) = k/(n+1)`` :
          (**R** type 6)
        - (1,1)    : ``p(k) = (k-1)/(n-1)``: p(k) = mode[F(x[k])].
          (**R** type 7, **R** default)
        - (1/3,1/3): ``p(k) = (k-1/3)/(n+1/3)``: Then p(k) ~ median[F(x[k])].
          The resulting quantile estimates are approximately median-unbiased
          regardless of the distribution of x.
          (**R** type 8)
        - (3/8,3/8): ``p(k) = (k-3/8)/(n+1/4)``: Blom.
          The resulting quantile estimates are approximately unbiased
          if x is normally distributed
          (**R** type 9)
        - (.4,.4)  : approximately quantile unbiased (Cunnane)
        - (.35,.35): APL, used with PWM

    Parameters
    ----------
    a : array_like
        Input data, as a sequence or array of dimension at most 2.
    prob : array_like, optional
        List of quantiles to compute.
    alphap : float, optional
        Plotting positions parameter, default is 0.4.
    betap : float, optional
        Plotting positions parameter, default is 0.4.
    axis : int, optional
        Axis along which to perform the trimming.
        If None (default), the input array is first flattened.
    limit : tuple, optional
        Tuple of (lower, upper) values.
        Values of `a` outside this open interval are ignored.

    Returns
    -------
    mquantiles : MaskedArray
        An array containing the calculated quantiles.

    Notes
    -----
    This formulation is very similar to **R** except the calculation of
    ``m`` from ``alphap`` and ``betap``, where in **R** ``m`` is defined
    with each type.

    References
    ----------
    .. [1] *R* statistical software: https://www.r-project.org/
    .. [2] *R* ``quantile`` function:
            http://stat.ethz.ch/R-manual/R-devel/library/stats/html/quantile.html

    Examples
    --------
    >>> from scipy.stats.mstats import mquantiles
    >>> a = np.array([6., 47., 49., 15., 42., 41., 7., 39., 43., 40., 36.])
    >>> mquantiles(a)
    array([ 19.2,  40. ,  42.8])

    Using a 2D array, specifying axis and limit.

    >>> data = np.array([[   6.,    7.,    1.],
    ...                  [  47.,   15.,    2.],
    ...                  [  49.,   36.,    3.],
    ...                  [  15.,   39.,    4.],
    ...                  [  42.,   40., -999.],
    ...                  [  41.,   41., -999.],
    ...                  [   7., -999., -999.],
    ...                  [  39., -999., -999.],
    ...                  [  43., -999., -999.],
    ...                  [  40., -999., -999.],
    ...                  [  36., -999., -999.]])
    >>> print(mquantiles(data, axis=0, limit=(0, 50)))
    [[19.2  14.6   1.45]
     [40.   37.5   2.5 ]
     [42.8  40.05  3.55]]

    >>> data[:, 2] = -999.
    >>> print(mquantiles(data, axis=0, limit=(0, 50)))
    [[19.200000000000003 14.6 --]
     [40.0 37.5 --]
     [42.800000000000004 40.05 --]]

    """
    def _quantiles1D(data,m,p):
        x = np.sort(data.compressed())
        n = len(x)
        if n == 0:
            return ma.array(np.empty(len(p), dtype=float), mask=True)
        elif n == 1:
            return ma.array(np.resize(x, p.shape), mask=nomask)
        aleph = (n*p + m)
        k = np.floor(aleph.clip(1, n-1)).astype(int)
        gamma = (aleph-k).clip(0,1)
        return (1.-gamma)*x[(k-1).tolist()] + gamma*x[k.tolist()]

    data = ma.array(a, copy=False)
    if data.ndim > 2:
        raise TypeError("Array should be 2D at most !")

    if limit:
        condition = (limit[0] < data) & (data < limit[1])
        data[~condition.filled(True)] = masked

    p = np.array(prob, copy=False, ndmin=1)
    m = alphap + p*(1.-alphap-betap)
    # Computes quantiles along axis (or globally)
    if (axis is None):
        return _quantiles1D(data, m, p)

    return ma.apply_along_axis(_quantiles1D, axis, data, m, p)


def scoreatpercentile(data, per, limit=(), alphap=.4, betap=.4):
    """Calculate the score at the given 'per' percentile of the
    sequence a.  For example, the score at per=50 is the median.

    This function is a shortcut to mquantile

    """
    if (per < 0) or (per > 100.):
        raise ValueError("The percentile should be between 0. and 100. !"
                         " (got %s)" % per)

    return mquantiles(data, prob=[per/100.], alphap=alphap, betap=betap,
                      limit=limit, axis=0).squeeze()


def plotting_positions(data, alpha=0.4, beta=0.4):
    """
    Returns plotting positions (or empirical percentile points) for the data.

    Plotting positions are defined as ``(i-alpha)/(n+1-alpha-beta)``, where:
        - i is the rank order statistics
        - n is the number of unmasked values along the given axis
        - `alpha` and `beta` are two parameters.

    Typical values for `alpha` and `beta` are:
        - (0,1)    : ``p(k) = k/n``, linear interpolation of cdf (R, type 4)
        - (.5,.5)  : ``p(k) = (k-1/2.)/n``, piecewise linear function
          (R, type 5)
        - (0,0)    : ``p(k) = k/(n+1)``, Weibull (R type 6)
        - (1,1)    : ``p(k) = (k-1)/(n-1)``, in this case,
          ``p(k) = mode[F(x[k])]``. That's R default (R type 7)
        - (1/3,1/3): ``p(k) = (k-1/3)/(n+1/3)``, then
          ``p(k) ~ median[F(x[k])]``.
          The resulting quantile estimates are approximately median-unbiased
          regardless of the distribution of x. (R type 8)
        - (3/8,3/8): ``p(k) = (k-3/8)/(n+1/4)``, Blom.
          The resulting quantile estimates are approximately unbiased
          if x is normally distributed (R type 9)
        - (.4,.4)  : approximately quantile unbiased (Cunnane)
        - (.35,.35): APL, used with PWM
        - (.3175, .3175): used in scipy.stats.probplot

    Parameters
    ----------
    data : array_like
        Input data, as a sequence or array of dimension at most 2.
    alpha : float, optional
        Plotting positions parameter. Default is 0.4.
    beta : float, optional
        Plotting positions parameter. Default is 0.4.

    Returns
    -------
    positions : MaskedArray
        The calculated plotting positions.

    """
    data = ma.array(data, copy=False).reshape(1,-1)
    n = data.count()
    plpos = np.empty(data.size, dtype=float)
    plpos[n:] = 0
    plpos[data.argsort(axis=None)[:n]] = ((np.arange(1, n+1) - alpha) /
                                          (n + 1.0 - alpha - beta))
    return ma.array(plpos, mask=data._mask)


meppf = plotting_positions


def obrientransform(*args):
    """
    Computes a transform on input data (any number of columns).  Used to
    test for homogeneity of variance prior to running one-way stats.  Each
    array in ``*args`` is one level of a factor.  If an `f_oneway()` run on
    the transformed data and found significant, variances are unequal.   From
    Maxwell and Delaney, p.112.

    Returns: transformed data for use in an ANOVA
    """
    data = argstoarray(*args).T
    v = data.var(axis=0,ddof=1)
    m = data.mean(0)
    n = data.count(0).astype(float)
    # result = ((N-1.5)*N*(a-m)**2 - 0.5*v*(n-1))/((n-1)*(n-2))
    data -= m
    data **= 2
    data *= (n-1.5)*n
    data -= 0.5*v*(n-1)
    data /= (n-1.)*(n-2.)
    if not ma.allclose(v,data.mean(0)):
        raise ValueError("Lack of convergence in obrientransform.")

    return data


def sem(a, axis=0, ddof=1):
    """
    Calculates the standard error of the mean of the input array.

    Also sometimes called standard error of measurement.

    Parameters
    ----------
    a : array_like
        An array containing the values for which the standard error is
        returned.
    axis : int or None, optional
        If axis is None, ravel `a` first. If axis is an integer, this will be
        the axis over which to operate. Defaults to 0.
    ddof : int, optional
        Delta degrees-of-freedom. How many degrees of freedom to adjust
        for bias in limited samples relative to the population estimate
        of variance. Defaults to 1.

    Returns
    -------
    s : ndarray or float
        The standard error of the mean in the sample(s), along the input axis.

    Notes
    -----
    The default value for `ddof` changed in scipy 0.15.0 to be consistent with
    `stats.sem` as well as with the most common definition used (like in the R
    documentation).

    Examples
    --------
    Find standard error along the first axis:

    >>> from scipy import stats
    >>> a = np.arange(20).reshape(5,4)
    >>> print(stats.mstats.sem(a))
    [2.8284271247461903 2.8284271247461903 2.8284271247461903
     2.8284271247461903]

    Find standard error across the whole array, using n degrees of freedom:

    >>> print(stats.mstats.sem(a, axis=None, ddof=0))
    1.2893796958227628

    """
    a, axis = _chk_asarray(a, axis)
    n = a.count(axis=axis)
    s = a.std(axis=axis, ddof=ddof) / ma.sqrt(n)
    return s


F_onewayResult = namedtuple('F_onewayResult', ('statistic', 'pvalue'))


def f_oneway(*args):
    """
    Performs a 1-way ANOVA, returning an F-value and probability given
    any number of groups.  From Heiman, pp.394-7.

    Usage: ``f_oneway(*args)``, where ``*args`` is 2 or more arrays,
    one per treatment group.

    Returns
    -------
    statistic : float
        The computed F-value of the test.
    pvalue : float
        The associated p-value from the F-distribution.

    """
    # Construct a single array of arguments: each row is a group
    data = argstoarray(*args)
    ngroups = len(data)
    ntot = data.count()
    sstot = (data**2).sum() - (data.sum())**2/float(ntot)
    ssbg = (data.count(-1) * (data.mean(-1)-data.mean())**2).sum()
    sswg = sstot-ssbg
    dfbg = ngroups-1
    dfwg = ntot - ngroups
    msb = ssbg/float(dfbg)
    msw = sswg/float(dfwg)
    f = msb/msw
    prob = special.fdtrc(dfbg, dfwg, f)  # equivalent to stats.f.sf

    return F_onewayResult(f, prob)


FriedmanchisquareResult = namedtuple('FriedmanchisquareResult',
                                     ('statistic', 'pvalue'))


def friedmanchisquare(*args):
    """Friedman Chi-Square is a non-parametric, one-way within-subjects ANOVA.
    This function calculates the Friedman Chi-square test for repeated measures
    and returns the result, along with the associated probability value.

    Each input is considered a given group. Ideally, the number of treatments
    among each group should be equal. If this is not the case, only the first
    n treatments are taken into account, where n is the number of treatments
    of the smallest group.
    If a group has some missing values, the corresponding treatments are masked
    in the other groups.
    The test statistic is corrected for ties.

    Masked values in one group are propagated to the other groups.

    Returns
    -------
    statistic : float
        the test statistic.
    pvalue : float
        the associated p-value.

    """
    data = argstoarray(*args).astype(float)
    k = len(data)
    if k < 3:
        raise ValueError("Less than 3 groups (%i): " % k +
                         "the Friedman test is NOT appropriate.")

    ranked = ma.masked_values(rankdata(data, axis=0), 0)
    if ranked._mask is not nomask:
        ranked = ma.mask_cols(ranked)
        ranked = ranked.compressed().reshape(k,-1).view(ndarray)
    else:
        ranked = ranked._data
    (k,n) = ranked.shape
    # Ties correction
    repeats = [find_repeats(row) for row in ranked.T]
    ties = np.array([y for x, y in repeats if x.size > 0])
    tie_correction = 1 - (ties**3-ties).sum()/float(n*(k**3-k))

    ssbg = np.sum((ranked.sum(-1) - n*(k+1)/2.)**2)
    chisq = ssbg * 12./(n*k*(k+1)) * 1./tie_correction

    return FriedmanchisquareResult(chisq,
                                   distributions.chi2.sf(chisq, k-1))


BrunnerMunzelResult = namedtuple('BrunnerMunzelResult', ('statistic', 'pvalue'))


def brunnermunzel(x, y, alternative="two-sided", distribution="t"):
    """
    Computes the Brunner-Munzel test on samples x and y

    Missing values in `x` and/or `y` are discarded.

    Parameters
    ----------
    x, y : array_like
        Array of samples, should be one-dimensional.
    alternative :  'less', 'two-sided', or 'greater', optional
        Whether to get the p-value for the one-sided hypothesis ('less'
        or 'greater') or for the two-sided hypothesis ('two-sided').
        Defaults value is 'two-sided' .
    distribution: 't' or 'normal', optional
        Whether to get the p-value by t-distribution or by standard normal
        distribution.
        Defaults value is 't' .

    Returns
    -------
    statistic : float
        The Brunner-Munzer W statistic.
    pvalue : float
        p-value assuming an t distribution. One-sided or
        two-sided, depending on the choice of `alternative` and `distribution`.

    See Also
    --------
    mannwhitneyu : Mann-Whitney rank test on two samples.

    Notes
    -------
    For more details on `brunnermunzel`, see `stats.brunnermunzel`.

    """
    x = ma.asarray(x).compressed().view(ndarray)
    y = ma.asarray(y).compressed().view(ndarray)
    nx = len(x)
    ny = len(y)
    if nx == 0 or ny == 0:
        return BrunnerMunzelResult(np.nan, np.nan)
    rankc = rankdata(np.concatenate((x,y)))
    rankcx = rankc[0:nx]
    rankcy = rankc[nx:nx+ny]
    rankcx_mean = np.mean(rankcx)
    rankcy_mean = np.mean(rankcy)
    rankx = rankdata(x)
    ranky = rankdata(y)
    rankx_mean = np.mean(rankx)
    ranky_mean = np.mean(ranky)

    Sx = np.sum(np.power(rankcx - rankx - rankcx_mean + rankx_mean, 2.0))
    Sx /= nx - 1
    Sy = np.sum(np.power(rankcy - ranky - rankcy_mean + ranky_mean, 2.0))
    Sy /= ny - 1

    wbfn = nx * ny * (rankcy_mean - rankcx_mean)
    wbfn /= (nx + ny) * np.sqrt(nx * Sx + ny * Sy)

    if distribution == "t":
        df_numer = np.power(nx * Sx + ny * Sy, 2.0)
        df_denom = np.power(nx * Sx, 2.0) / (nx - 1)
        df_denom += np.power(ny * Sy, 2.0) / (ny - 1)
        df = df_numer / df_denom
        p = distributions.t.cdf(wbfn, df)
    elif distribution == "normal":
        p = distributions.norm.cdf(wbfn)
    else:
        raise ValueError(
            "distribution should be 't' or 'normal'")

    if alternative == "greater":
        pass
    elif alternative == "less":
        p = 1 - p
    elif alternative == "two-sided":
        p = 2 * np.min([p, 1-p])
    else:
        raise ValueError(
            "alternative should be 'less', 'greater' or 'two-sided'")

    return BrunnerMunzelResult(wbfn, p)<|MERGE_RESOLUTION|>--- conflicted
+++ resolved
@@ -581,7 +581,7 @@
             if j <= c:
                 new[j:] -= new[:c+1-j]
         prob = np.sum(new)
-    
+
     return np.clip(prob, 0, 1)
 
 
@@ -607,7 +607,7 @@
         Defines which method is used to calculate the p-value [1]_.
         'asymptotic' uses a normal approximation valid for large samples.
         'exact' computes the exact p-value, but can only be used if no ties
-        are present. As the sample size increases, the 'exact' computation 
+        are present. As the sample size increases, the 'exact' computation
         time may grow and the result may lose some precision.
         'auto' is the default and selects the appropriate
         method based on a trade-off between speed and accuracy.
@@ -667,40 +667,8 @@
             method = 'asymptotic'
 
     if not xties and not yties and method == 'exact':
-<<<<<<< HEAD
         prob = _kendall_p_exact(n, int(min(C, (n*(n-1))//2-C)))
 
-=======
-        # Exact p-value, see Maurice G. Kendall, "Rank Correlation Methods"
-        # (4th Edition), Charles Griffin & Co., 1970.
-        c = int(min(C, (n*(n-1))/2-C))
-        if n <= 0:
-            raise ValueError
-        elif c < 0 or 2*c > n*(n-1):
-            raise ValueError
-        elif n == 1:
-            prob = 1.0
-        elif n == 2:
-            prob = 1.0
-        elif c == 0:
-            prob = 2.0/float_factorial(n)
-        elif c == 1:
-            prob = 2.0/float_factorial(n-1)
-        elif 2*c == (n*(n-1))//2:
-            prob = 1.0
-        else:
-            old = [0.0]*(c+1)
-            new = [0.0]*(c+1)
-            new[0] = 1.0
-            new[1] = 1.0
-            for j in range(3,n+1):
-                old = new[:]
-                for k in range(1,min(j,c+1)):
-                    new[k] += new[k-1]
-                for k in range(j,c+1):
-                    new[k] += new[k-1] - old[k-j]
-            prob = 2.0*sum(new)/float_factorial(n)
->>>>>>> 97c42a65
     elif method == 'asymptotic':
         var_s = n*(n-1)*(2*n+5)
         if use_ties:
@@ -2284,11 +2252,11 @@
     -------
     variation : ndarray
         The calculated variation along the requested axis.
-    
+
     Notes
     -----
     For more details about `variation`, see `stats.variation`.
-    
+
     Examples
     --------
     >>> from scipy.stats.mstats import variation
@@ -2301,7 +2269,7 @@
     0.5345224838248487
 
     In the example above, it can be seen that this works the same as
-    `stats.variation` except 'stats.mstats.variation' ignores masked 
+    `stats.variation` except 'stats.mstats.variation' ignores masked
     array elements.
 
     """
