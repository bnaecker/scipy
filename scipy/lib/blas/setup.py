#!/usr/bin/env python
from __future__ import division, print_function, absolute_import

import os
import sys
import re
from distutils.dep_util import newer_group, newer
from glob import glob
from os.path import join

<<<<<<< HEAD
from scipy._build_utils import needs_g77_abi_wrapper
=======

def needs_cblas_wrapper(info):
    """Returns true if needs c wrapper around cblas for calling from
    fortran."""
    r_accel = re.compile("Accelerate")
    r_vec = re.compile("vecLib")
    res = False
    try:
        tmpstr = info['extra_link_args']
        for i in tmpstr:
            if r_accel.search(i) or r_vec.search(i):
                res = True
    except KeyError:
        pass

    return res
>>>>>>> 2ad7c785

tmpl_empty_cblas_pyf = '''
python module cblas
  usercode void empty_module(void) {}
  interface
    subroutine empty_module()
      intent(c) empty_module
    end subroutine empty_module
  end interface
end python module cblas
'''


def configuration(parent_package='',top_path=None):
    from numpy.distutils.misc_util import Configuration
    from numpy.distutils.system_info import get_info

    config = Configuration('blas',parent_package,top_path)

    blas_opt = get_info('blas_opt',notfound_action=2)

    atlas_version = ([v[3:-3] for k,v in blas_opt.get('define_macros',[])
                      if k == 'ATLAS_INFO']+[None])[0]
    if atlas_version:
        print(('ATLAS version: %s' % atlas_version))

    target_dir = ''

    depends = [__file__, 'fblas_l?.pyf.src', 'fblas.pyf.src','fblaswrap.f.src',
               'fblaswrap_veclib_c.c.src']
    # fblas:
    if needs_g77_abi_wrapper(blas_opt):
        sources = ['fblas.pyf.src', 'fblaswrap_veclib_c.c.src'],
    else:
        sources = ['fblas.pyf.src','fblaswrap.f.src']
    config.add_extension('fblas',
                         sources=sources,
                         depends=depends,
                         extra_info=blas_opt
                         )
    # cblas:
    def get_cblas_source(ext, build_dir):
        name = ext.name.split('.')[-1]
        assert name == 'cblas', repr(name)
        if atlas_version is None:
            target = join(build_dir,target_dir,'cblas.pyf')
            from distutils.dep_util import newer
            if newer(__file__,target):
                f = open(target,'w')
                f.write(tmpl_empty_cblas_pyf)
                f.close()
        else:
            target = ext.depends[0]
            assert os.path.basename(target) == 'cblas.pyf.src'
        return target

    config.add_extension('cblas',
                         sources=[get_cblas_source],
                         depends=['cblas.pyf.src','cblas_l?.pyf.src'],
                         extra_info=blas_opt
                         )

    config.add_data_dir('tests')

    return config

if __name__ == '__main__':
    from numpy.distutils.core import setup
    setup(**configuration(top_path='').todict())<|MERGE_RESOLUTION|>--- conflicted
+++ resolved
@@ -8,26 +8,8 @@
 from glob import glob
 from os.path import join
 
-<<<<<<< HEAD
 from scipy._build_utils import needs_g77_abi_wrapper
-=======
 
-def needs_cblas_wrapper(info):
-    """Returns true if needs c wrapper around cblas for calling from
-    fortran."""
-    r_accel = re.compile("Accelerate")
-    r_vec = re.compile("vecLib")
-    res = False
-    try:
-        tmpstr = info['extra_link_args']
-        for i in tmpstr:
-            if r_accel.search(i) or r_vec.search(i):
-                res = True
-    except KeyError:
-        pass
-
-    return res
->>>>>>> 2ad7c785
 
 tmpl_empty_cblas_pyf = '''
 python module cblas
